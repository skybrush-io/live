import React from 'react'

import { Provider as StoreProvider } from 'react-redux'
import injectTapEventPlugin from 'react-tap-event-plugin'

import MuiThemeProvider from 'material-ui/styles/MuiThemeProvider'

import ClockDisplayList from './components/ClockDisplayList'
import ConnectionList from './components/ConnectionList'
import GlobalErrorDialog from './components/GlobalErrorDialog'
import GlobalSnackbar from './components/GlobalSnackbar'
import HotkeyHandler from './components/HotkeyHandler'
import LayersDialog from './components/map/LayersDialog'
import MapToolbar from './components/map/MapToolbar'
import MapView from './components/map/MapView'
import MessagesDialog from './components/MessagesDialog'
import ServerConnectionManager from './components/ServerConnectionManager'
import ServerSettingsDialog from './components/ServerSettingsDialog'
import UAVToolbar from './components/map/UAVToolbar'
import Widget from './components/Widget'

import hotkeys from './hotkeys'
<<<<<<< HEAD
import flock from './flock'
=======

>>>>>>> 54e2a575
import store from './store'
import theme from './theme'

require('../assets/css/screen.less')
require('../assets/css/chat.less')
require('../assets/css/kbd.css')

// Enable tap events on the UI
injectTapEventPlugin()

/**
 * The main application component.
 */
export default class Application extends React.Component {
  render () {
    return (
      <StoreProvider store={store}>
        <MuiThemeProvider muiTheme={theme}>
          <div>
            <div id="canvas">
              <HotkeyHandler hotkeys={hotkeys}>
                <MapView />
              </HotkeyHandler>

              <Widget style={{ right: 8, bottom: 8, width: 300 }}>
                <ClockDisplayList />
              </Widget>

              <Widget style={{ right: 8, top: 8, width: 300 }}>
                <ConnectionList />
              </Widget>

              <Widget style={{ top: 8, left: (8 + 24 + 8) }} showControls={false}>
                <MapToolbar />
              </Widget>

              <Widget style={{ top: 8 + 48 + 8 + 24 + 8, left: 8 }} showControls={false}>
                <UAVToolbar />
              </Widget>
            </div>

            <ServerSettingsDialog />
            <ServerConnectionManager />

            <LayersDialog />
            <MessagesDialog flock={flock} />

            <GlobalErrorDialog />
            <GlobalSnackbar />
          </div>
        </MuiThemeProvider>
      </StoreProvider>
    )
  }
}<|MERGE_RESOLUTION|>--- conflicted
+++ resolved
@@ -20,11 +20,7 @@
 import Widget from './components/Widget'
 
 import hotkeys from './hotkeys'
-<<<<<<< HEAD
 import flock from './flock'
-=======
-
->>>>>>> 54e2a575
 import store from './store'
 import theme from './theme'
 
