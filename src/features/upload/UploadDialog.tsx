import Box from '@mui/material/Box';
import isNil from 'lodash-es/isNil';
import React from 'react';
import { useTranslation } from 'react-i18next';
import { connect } from 'react-redux';

<<<<<<< HEAD
=======
import Box from '@material-ui/core/Box';
import Switch from '@material-ui/core/Switch';

>>>>>>> e26f6217
import DraggableDialog from '@skybrush/mui-components/lib/DraggableDialog';

import { JOB_TYPE as FIRMWARE_UPDATE_JOB_TYPE } from '~/features/firmware-update/constants';
import FirmwareUpdateSupportFetcher from '~/features/firmware-update/FirmwareUpdateSupportFetcher';
import type { RootState } from '~/store/reducers';

import {
  closeUploadDialogAndStepBack,
  startUploadJobFromUploadDialog,
} from './actions';
import AnotherJobTypeRunningHint from './AnotherJobTypeRunningHint';
import { getDialogTitleForJobType } from './jobs';
import {
  getRunningUploadJobType,
  getSelectedJobInUploadDialog,
  getUploadDialogState,
  shouldRestrictToGlobalSelection,
} from './selectors';
import { closeUploadDialog, toggleRestrictToGlobalSelection } from './slice';
import UploadPanel from './UploadPanel';

type UploadDialogProps = Readonly<{
  canGoBack: boolean;
  canStartUpload: boolean;
  onClose: () => void;
  onStartUpload: () => void;
  onStepBack: () => void;
  open: boolean;
  restrictToGlobalSelection: boolean;
  runningJobType?: string;
  selectedJobType?: string;
  toggleRestrictToGlobalSelection: () => void;
}>;

const UploadDialog = ({
  canGoBack,
  canStartUpload,
  restrictToGlobalSelection,
  onClose,
  onStartUpload,
  onStepBack,
  open,
  runningJobType,
  selectedJobType,
  toggleRestrictToGlobalSelection,
}: UploadDialogProps): JSX.Element => {
  const { t } = useTranslation();
  const isRunningJobTypeMatching =
    !runningJobType || runningJobType === selectedJobType;

  return (
    <DraggableDialog
      fullWidth
      open={Boolean(open)}
      maxWidth='md'
      minHeight='md'
      title={getDialogTitleForJobType(selectedJobType ?? '')}
      titleComponents={
        <>
          {t('uploadDialog.restrictToGlobalSelection')}
          <Switch
            checked={restrictToGlobalSelection}
            onChange={(evt) => {
              toggleRestrictToGlobalSelection();
              evt.target.blur();
            }}
          />
        </>
      }
      onClose={onClose}
    >
      {selectedJobType === FIRMWARE_UPDATE_JOB_TYPE && (
        <FirmwareUpdateSupportFetcher />
      )}
      {isRunningJobTypeMatching ? (
        <UploadPanel
          jobType={selectedJobType ?? ''}
          onStepBack={canGoBack ? onStepBack : undefined}
          onStartUpload={canStartUpload ? onStartUpload : undefined}
        />
      ) : (
        <Box height={240}>
          <AnotherJobTypeRunningHint type={runningJobType} />
        </Box>
      )}
    </DraggableDialog>
  );
};

export default connect(
  // mapStateToProps
  (state: RootState) => {
    const { open, backAction } = getUploadDialogState(state);
    return {
      open,
      canGoBack: !isNil(backAction),
      canStartUpload: true,
      restrictToGlobalSelection: shouldRestrictToGlobalSelection(state),
      runningJobType: getRunningUploadJobType(state),
      selectedJobType: getSelectedJobInUploadDialog(state)?.type,
    };
  },
  // mapDispatchToProps
  {
    onClose: closeUploadDialog,
    onStartUpload: startUploadJobFromUploadDialog,
    onStepBack: closeUploadDialogAndStepBack,
    toggleRestrictToGlobalSelection,
  }
)(UploadDialog);<|MERGE_RESOLUTION|>--- conflicted
+++ resolved
@@ -1,15 +1,10 @@
 import Box from '@mui/material/Box';
+import Switch from '@mui/material/Switch';
 import isNil from 'lodash-es/isNil';
 import React from 'react';
 import { useTranslation } from 'react-i18next';
 import { connect } from 'react-redux';
 
-<<<<<<< HEAD
-=======
-import Box from '@material-ui/core/Box';
-import Switch from '@material-ui/core/Switch';
-
->>>>>>> e26f6217
 import DraggableDialog from '@skybrush/mui-components/lib/DraggableDialog';
 
 import { JOB_TYPE as FIRMWARE_UPDATE_JOB_TYPE } from '~/features/firmware-update/constants';
