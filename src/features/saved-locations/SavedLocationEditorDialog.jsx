/**
 * @file Dialog that shows the editor for a saved location.
 */

import PropTypes from 'prop-types';
<<<<<<< HEAD
import React, { useCallback } from 'react';
=======
import React, { useCallback, useRef } from 'react';
>>>>>>> 26eb84ee
import { Form } from 'react-final-form';
import { connect } from 'react-redux';

import Box from '@material-ui/core/Box';
import Button from '@material-ui/core/Button';
import DialogActions from '@material-ui/core/DialogActions';
import DialogContent from '@material-ui/core/DialogContent';

import DraggableDialog from '@skybrush/mui-components/lib/DraggableDialog';

import {
  HeadingField,
  LatitudeField,
  LongitudeField,
  TextField,
} from '~/components/forms';
import {
  cancelLocationEditing,
  deleteSavedLocation,
  updateSavedLocation,
} from '~/features/saved-locations/actions';
import {
  getCurrentMapViewAsSavedLocation,
  getEditedLocationId,
  getEditorDialogVisibility,
} from '~/features/saved-locations/selectors';
import { shouldOptimizeUIForTouch } from '~/features/settings/selectors';
import { NEW_ITEM_ID } from '~/utils/collections';
import { between, integer, join, required } from '~/utils/validation';

<<<<<<< HEAD
const SavedLocationEditorFormPresentation = ({
  initialValues,
  onSubmit,
  optimizeUIForTouch,
}) => (
  <Form initialValues={initialValues} onSubmit={onSubmit}>
    {({ handleSubmit }) => (
      <form
        id='SavedLocationEditor'
        style={{ marginTop: 8, marginBottom: 0 }}
        onSubmit={handleSubmit}
      >
        <TextField
          fullWidth
          autoFocus={!optimizeUIForTouch}
          margin='dense'
          name='name'
          label='Name'
          fieldProps={{ validate: required }}
        />
        <Box display='flex' flexDirection='row'>
          <LatitudeField
            fullWidth
            margin='dense'
            name='center.lat'
            label='Latitude'
          />
          <Box p={0.75} />
          <LongitudeField
            fullWidth
            margin='dense'
            name='center.lon'
            label='Longitude'
          />
        </Box>
        <Box display='flex' flexDirection='row'>
          <HeadingField
            fullWidth
            margin='dense'
            name='rotation'
            label='Rotation'
          />
          <Box p={0.75} />
          <TextField
            fullWidth
            type='number'
            margin='dense'
            name='zoom'
            label='Zoom level'
            fieldProps={{
              validate: join([required, integer, between(1, 30)]),
            }}
            inputProps={{ min: 1, max: 30 }}
          />
        </Box>
        <TextField
          fullWidth
          multiline
          margin='dense'
          name='notes'
          label='Notes'
          minRows={3}
          maxRows={3}
        />
        <input hidden type='submit' />
      </form>
    )}
  </Form>
=======
const SavedLocationEditorFormPresentation = React.forwardRef(
  ({ initialValues, onSubmit, optimizeUIForTouch, }, ref) => (
    <Form initialValues={initialValues} onSubmit={onSubmit}>
      {({ form, handleSubmit }) => {
        ref.current = form;

        return (
          <form
            id='SavedLocationEditor'
            style={{ marginTop: 8, marginBottom: 0 }}
            onSubmit={handleSubmit}
          >
            <TextField
              autoFocus={!optimizeUIForTouch}
              fullWidth
              margin='dense'
              name='name'
              label='Name'
              fieldProps={{ validate: required }}
            />
            <Box display='flex' flexDirection='row'>
              <LatitudeField
                fullWidth
                margin='dense'
                name='center.lat'
                label='Latitude'
              />
              <Box p={0.75} />
              <LongitudeField
                fullWidth
                margin='dense'
                name='center.lon'
                label='Longitude'
              />
            </Box>
            <Box display='flex' flexDirection='row'>
              <HeadingField
                fullWidth
                margin='dense'
                name='rotation'
                label='Rotation'
              />
              <Box p={0.75} />
              <TextField
                fullWidth
                type='number'
                margin='dense'
                name='zoom'
                label='Zoom level'
                fieldProps={{
                  validate: join([required, integer, between(1, 30)]),
                }}
                inputProps={{ min: 1, max: 30 }}
              />
            </Box>
            <TextField
              fullWidth
              multiline
              margin='dense'
              name='notes'
              label='Notes'
              minRows={3}
              maxRows={3}
            />
            <input hidden type='submit' />
          </form>
        );
      }}
    </Form>
  )
>>>>>>> 26eb84ee
);

SavedLocationEditorFormPresentation.propTypes = {
  initialValues: PropTypes.object,
  onSubmit: PropTypes.func,
  optimizeUIForTouch: PropTypes.bool,
};

/**
 * Container of the form that shows the fields that the user can use to
 * edit the saved location.
 */
const SavedLocationEditorForm = connect(
  // mapStateToProps
  (state) => {
    const id = getEditedLocationId(state);
    const currentLocation =
      id === NEW_ITEM_ID || !(id in state.savedLocations.byId)
        ? getCurrentMapViewAsSavedLocation(state)
        : state.savedLocations.byId[id];
    return {
      initialValues: currentLocation,
      optimizeUIForTouch: shouldOptimizeUIForTouch(state),
    };
<<<<<<< HEAD
  }
=======
  },
  null,
  null,
  { forwardRef: true }
>>>>>>> 26eb84ee
)(SavedLocationEditorFormPresentation);

/**
 * Presentation component for the dialog that shows the form that the user
 * can use to edit the saved location.
 */
const SavedLocationEditorDialogPresentation = ({
<<<<<<< HEAD
=======
  currentMapViewAsSavedLocation,
>>>>>>> 26eb84ee
  editedLocationId,
  onClose,
  onDelete,
  onSubmit,
  open,
}) => {
<<<<<<< HEAD
  const _forceFormSubmission = useCallback(() => {
    forceFormSubmission('SavedLocationEditor');
=======
  const form = useRef(null);

  const copyFromMapView = useCallback(() => {
    form.current.initialize({
      ...form.current.getState().values,
      ...currentMapViewAsSavedLocation,
    });
  }, [currentMapViewAsSavedLocation]);

  const submit = useCallback(() => {
    form.current.submit();
>>>>>>> 26eb84ee
  }, []);

  const isNew = editedLocationId === NEW_ITEM_ID;
  const title = isNew ? 'Create new location' : 'Edit saved location';

<<<<<<< HEAD
  const actions = [
    <Button key='save' color='primary' onClick={_forceFormSubmission}>
      Save
    </Button>,
  ];
=======
  const actions = [];

  if (!isNew) {
    actions.push(
      <Button
        key='copy-from-map-view'
        style={{ marginRight: 'auto' }}
        onClick={copyFromMapView}
      >
        Copy from map view
      </Button>
    );
  }

  actions.push(
    <Button key='save' color='primary' onClick={submit}>
      Save
    </Button>
  );
>>>>>>> 26eb84ee

  if (isNew) {
    actions.push(
      <Button key='discard' onClick={onDelete(editedLocationId)}>
        Discard
      </Button>
    );
  } else {
    actions.push(
      <Button
        key='delete'
        color='secondary'
        onClick={onDelete(editedLocationId)}
      >
        Delete
      </Button>,
      <Button key='cancel' onClick={onClose}>
        Cancel
      </Button>
    );
  }

  return (
    <DraggableDialog
      fullWidth
      title={title}
      open={open}
      maxWidth='xs'
      onClose={onClose}
    >
      <DialogContent>
<<<<<<< HEAD
        <SavedLocationEditorForm onSubmit={onSubmit} />
=======
        <SavedLocationEditorForm ref={form} onSubmit={onSubmit} />
>>>>>>> 26eb84ee
      </DialogContent>
      <DialogActions>{actions}</DialogActions>
    </DraggableDialog>
  );
};

SavedLocationEditorDialogPresentation.propTypes = {
<<<<<<< HEAD
=======
  currentMapViewAsSavedLocation: PropTypes.object,
>>>>>>> 26eb84ee
  editedLocationId: PropTypes.string,
  onClose: PropTypes.func.isRequired,
  onDelete: PropTypes.func.isRequired,
  onSubmit: PropTypes.func.isRequired,
  open: PropTypes.bool.isRequired,
};

/**
 * Container of the dialog that shows the form that the user can use to
 * edit the server settings.
 */
const SavedLocationEditorDialog = connect(
  // mapStateToProps
  (state) => ({
    currentMapViewAsSavedLocation: getCurrentMapViewAsSavedLocation(state),
    editedLocationId: getEditedLocationId(state),
    open: getEditorDialogVisibility(state),
  }),
  // mapDispatchToProps
  (dispatch) => ({
    onClose() {
      dispatch(cancelLocationEditing());
    },
    onDelete(id) {
      return () => {
        dispatch(cancelLocationEditing());
        dispatch(deleteSavedLocation(id));
      };
    },
    onSubmit(data) {
      const currentLocation = structuredClone(data);

      currentLocation.center.lon = Number(currentLocation.center.lon);
      currentLocation.center.lat = Number(currentLocation.center.lat);
      currentLocation.rotation = Number(currentLocation.rotation);
      currentLocation.zoom = Number(currentLocation.zoom);

      dispatch(updateSavedLocation(currentLocation));
      dispatch(cancelLocationEditing());
    },
  })
)(SavedLocationEditorDialogPresentation);

export default SavedLocationEditorDialog;<|MERGE_RESOLUTION|>--- conflicted
+++ resolved
@@ -3,11 +3,7 @@
  */
 
 import PropTypes from 'prop-types';
-<<<<<<< HEAD
-import React, { useCallback } from 'react';
-=======
 import React, { useCallback, useRef } from 'react';
->>>>>>> 26eb84ee
 import { Form } from 'react-final-form';
 import { connect } from 'react-redux';
 
@@ -38,76 +34,6 @@
 import { NEW_ITEM_ID } from '~/utils/collections';
 import { between, integer, join, required } from '~/utils/validation';
 
-<<<<<<< HEAD
-const SavedLocationEditorFormPresentation = ({
-  initialValues,
-  onSubmit,
-  optimizeUIForTouch,
-}) => (
-  <Form initialValues={initialValues} onSubmit={onSubmit}>
-    {({ handleSubmit }) => (
-      <form
-        id='SavedLocationEditor'
-        style={{ marginTop: 8, marginBottom: 0 }}
-        onSubmit={handleSubmit}
-      >
-        <TextField
-          fullWidth
-          autoFocus={!optimizeUIForTouch}
-          margin='dense'
-          name='name'
-          label='Name'
-          fieldProps={{ validate: required }}
-        />
-        <Box display='flex' flexDirection='row'>
-          <LatitudeField
-            fullWidth
-            margin='dense'
-            name='center.lat'
-            label='Latitude'
-          />
-          <Box p={0.75} />
-          <LongitudeField
-            fullWidth
-            margin='dense'
-            name='center.lon'
-            label='Longitude'
-          />
-        </Box>
-        <Box display='flex' flexDirection='row'>
-          <HeadingField
-            fullWidth
-            margin='dense'
-            name='rotation'
-            label='Rotation'
-          />
-          <Box p={0.75} />
-          <TextField
-            fullWidth
-            type='number'
-            margin='dense'
-            name='zoom'
-            label='Zoom level'
-            fieldProps={{
-              validate: join([required, integer, between(1, 30)]),
-            }}
-            inputProps={{ min: 1, max: 30 }}
-          />
-        </Box>
-        <TextField
-          fullWidth
-          multiline
-          margin='dense'
-          name='notes'
-          label='Notes'
-          minRows={3}
-          maxRows={3}
-        />
-        <input hidden type='submit' />
-      </form>
-    )}
-  </Form>
-=======
 const SavedLocationEditorFormPresentation = React.forwardRef(
   ({ initialValues, onSubmit, optimizeUIForTouch, }, ref) => (
     <Form initialValues={initialValues} onSubmit={onSubmit}>
@@ -178,7 +104,6 @@
       }}
     </Form>
   )
->>>>>>> 26eb84ee
 );
 
 SavedLocationEditorFormPresentation.propTypes = {
@@ -203,14 +128,10 @@
       initialValues: currentLocation,
       optimizeUIForTouch: shouldOptimizeUIForTouch(state),
     };
-<<<<<<< HEAD
-  }
-=======
   },
   null,
   null,
   { forwardRef: true }
->>>>>>> 26eb84ee
 )(SavedLocationEditorFormPresentation);
 
 /**
@@ -218,20 +139,13 @@
  * can use to edit the saved location.
  */
 const SavedLocationEditorDialogPresentation = ({
-<<<<<<< HEAD
-=======
   currentMapViewAsSavedLocation,
->>>>>>> 26eb84ee
   editedLocationId,
   onClose,
   onDelete,
   onSubmit,
   open,
 }) => {
-<<<<<<< HEAD
-  const _forceFormSubmission = useCallback(() => {
-    forceFormSubmission('SavedLocationEditor');
-=======
   const form = useRef(null);
 
   const copyFromMapView = useCallback(() => {
@@ -243,19 +157,11 @@
 
   const submit = useCallback(() => {
     form.current.submit();
->>>>>>> 26eb84ee
   }, []);
 
   const isNew = editedLocationId === NEW_ITEM_ID;
   const title = isNew ? 'Create new location' : 'Edit saved location';
 
-<<<<<<< HEAD
-  const actions = [
-    <Button key='save' color='primary' onClick={_forceFormSubmission}>
-      Save
-    </Button>,
-  ];
-=======
   const actions = [];
 
   if (!isNew) {
@@ -275,7 +181,6 @@
       Save
     </Button>
   );
->>>>>>> 26eb84ee
 
   if (isNew) {
     actions.push(
@@ -307,11 +212,7 @@
       onClose={onClose}
     >
       <DialogContent>
-<<<<<<< HEAD
-        <SavedLocationEditorForm onSubmit={onSubmit} />
-=======
         <SavedLocationEditorForm ref={form} onSubmit={onSubmit} />
->>>>>>> 26eb84ee
       </DialogContent>
       <DialogActions>{actions}</DialogActions>
     </DraggableDialog>
@@ -319,10 +220,7 @@
 };
 
 SavedLocationEditorDialogPresentation.propTypes = {
-<<<<<<< HEAD
-=======
   currentMapViewAsSavedLocation: PropTypes.object,
->>>>>>> 26eb84ee
   editedLocationId: PropTypes.string,
   onClose: PropTypes.func.isRequired,
   onDelete: PropTypes.func.isRequired,
