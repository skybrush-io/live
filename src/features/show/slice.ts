--- conflicted
+++ resolved
@@ -43,34 +43,6 @@
   changedSinceLoaded: boolean;
   lastLoadAttemptFailed: boolean;
 
-<<<<<<< HEAD
-=======
-  environment: {
-    editing: boolean;
-    outdoor: {
-      coordinateSystem: {
-        orientation: string; // stored as a string to avoid rounding errors
-        origin?: LonLat;
-        type: 'neu' | 'nwu';
-      };
-      altitudeReference: AltitudeReferenceSpecification;
-      takeoffHeading: TakeoffHeadingSpecification;
-    };
-    indoor: {
-      coordinateSystem: {
-        orientation: string; // stored as a string to avoid rounding errors
-      };
-      room: {
-        visible: false;
-        firstCorner: Coordinate3D;
-        secondCorner: Coordinate3D;
-      };
-      takeoffHeading: TakeoffHeadingSpecification;
-    };
-    type: EnvironmentType;
-  };
-
->>>>>>> d5bc453d
   loadShowFromCloudDialog: {
     open: boolean;
   };
