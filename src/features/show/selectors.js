/* eslint unicorn/no-array-callback-reference: 0 */

import { createSelector } from '@reduxjs/toolkit';
import turfContains from '@turf/boolean-contains';
import formatDate from 'date-fns/format';
import formatISO9075 from 'date-fns/formatISO9075';
import fromUnixTime from 'date-fns/fromUnixTime';
import get from 'lodash-es/get';
import identity from 'lodash-es/identity';
import isNil from 'lodash-es/isNil';
import max from 'lodash-es/max';
<<<<<<< HEAD
import maxBy from 'lodash-es/maxBy';
=======

import { createSelector } from '@reduxjs/toolkit';
>>>>>>> 9d3d8e79
import createCachedSelector from 're-reselect';

import { CommonClockId } from '~/features/clocks/types';
import {
  getGeofencePolygonInWorldCoordinates,
  selectMissionIndex,
} from '~/features/mission/selectors';
import {
  formatDistance,
  formatDuration,
  formatDurationHMS,
} from '~/utils/formatting';
import { FlatEarthCoordinateSystem } from '~/utils/geography';
import {
  calculateMinimumDistanceBetweenPairs,
  convexHull2D,
  createGeometryFromPoints,
  getCentroid,
} from '~/utils/math';
import { EMPTY_ARRAY, EMPTY_OBJECT } from '~/utils/redux';

import {
  AltitudeReference,
  DEFAULT_ALTITUDE_REFERENCE,
  DEFAULT_ROOM_SIZE,
  DEFAULT_TAKEOFF_HEADING,
  TakeoffHeadingMode,
} from './constants';
import {
  getConvexHullOfTrajectory,
  getFirstPointOfTrajectory,
  getLastPointOfTrajectory,
  getMaximumHeightOfTrajectory,
  getMaximumHorizontalDistanceFromTakeoffPositionInTrajectory,
  getPointsOfTrajectory,
  getDurationOfTrajectory,
  isValidTrajectory,
} from './trajectory';
import { makeSegmentSelectors, transformPoints } from './trajectory-selectors';
import { isYawActivelyControlled } from './yaw';

/**
 * Returns whether the manual preflight checks are signed off (i.e. approved)
 * by the operator.
 */
export const areManualPreflightChecksSignedOff = (state) =>
  Boolean(state.show.preflight.manualChecksSignedOffAt);

/**
 * Returns whether the onboard preflight checks are signed off (i.e. approved)
 * by the operator.
 */
export const areOnboardPreflightChecksSignedOff = (state) =>
  Boolean(state.show.preflight.onboardChecksSignedOffAt);

/**
 * Returns whether the start time and start method of the show are synchronized
 * with the server (i.e. the server "knows" about the same desired start time
 * as the client).
 */
export const areStartConditionsSyncedWithServer = (state) =>
  state.show.start.syncStatusWithServer === 'synced';

/**
 * Returns the number of drones that are currently scheduled to take off
 * automatically on the server.
 */
export const countUAVsTakingOffAutomatically = (state) => {
  const toStart = state.show.start.uavIds;
  return toStart ? toStart.length : 0;
};

/**
 * Returns whether the last attempt to load a show ended with a failure.
 */
export const didLastLoadingAttemptFail = (state) =>
  state.show.lastLoadAttemptFailed;

/**
 * Returns whether the synchronization of the start time and start method of the
 * show with the server failed when we attempted it the last time.
 */
export const didStartConditionSyncFail = (state) =>
  state.show.start.syncStatusWithServer === 'error';

/**
 * Returns the name of the file that the currently loaded show came from.
 * Returns null if the currently loaded show comes from another source, the
 * environment did not tell us the full path of the file, or there is no loaded
 * show.
 */
export const getAbsolutePathOfShowFile = createSelector(
  (state) => state.show.sourceUrl,
  (url) =>
    url && url.startsWith('file://') ? url.slice('file://'.length) : null
);

/**
 * Returns whether there is a scheduled start time for the drone show.
 */
export const hasScheduledStartTime = (state) => !isNil(getShowStartTime(state));

/**
 * Returns whether the show has changed externally since the time it was
 * loaded into the app.
 */
export const hasShowChangedExternallySinceLoaded = (state) =>
  state.show.changedSinceLoaded;

/**
 * Returns whether the show has received human authorization to start,
 * irrespectively of whether this setting has been synchronized to the server
 * or not.
 */
export const isShowAuthorizedToStartLocally = (state) =>
  Boolean(state.show.start.authorized);

/**
 * Returns whether the show has received human authorization to start _and_
 * this has been synchronized with the server.
 */
export const isShowAuthorizedToStart = (state) =>
  isShowAuthorizedToStartLocally(state) &&
  areStartConditionsSyncedWithServer(state);

/**
 * Returns whether the takeoff area arrangement was approved by the operator.
 */
export const isTakeoffAreaApproved = (state) =>
  Boolean(state.show.preflight.takeoffAreaApprovedAt);

/**
 * Returns the common show settings that apply to all drones in the currently
 * loaded show.
 */
export const getCommonShowSettings = (state) => {
  const result = get(state, 'show.data.settings');
  return typeof result === 'object' ? result : EMPTY_OBJECT;
};

/**
 * Returns the entire swarm specification if it exists.
 */
export const getSwarmSpecification = (state) => state.show.data?.swarm;

/**
 * Returns the specification of the drone swarm in the currently loaded show.
 */
export const getDroneSwarmSpecification = createSelector(
  getSwarmSpecification,
  (swarm) => (Array.isArray(swarm?.drones) ? swarm.drones : EMPTY_ARRAY)
);

/**
 * Selector that returns the type of the show (indoor or outdoor).
 */
export const getShowEnvironmentType = (state) => state.show.environment.type;

/**
 * Selector that returns whether the show is indoor.
 */
export const isShowIndoor = (state) =>
  getShowEnvironmentType(state) === 'indoor';

/**
 * Selector that returns whether the show is outdoor.
 */
export const isShowOutdoor = (state) =>
  getShowEnvironmentType(state) === 'outdoor';

/**
 * Selector that returns whether the show uses yaw control for at least one drone.
 */
export const isShowUsingYawControl = createSelector(
  getDroneSwarmSpecification,
  (swarm) =>
    swarm.some((drone) => {
      const yawControl = get(drone, 'settings.yawControl');
      return isYawActivelyControlled(yawControl);
    })
);

/**
 * Selector that returns the `environment` part of the `show` state.
 */
export const getEnvironmentState = (state) => state.show.environment;

/**
 * Selector that returns the part of the state object that is related to the
 * altitude reference of the show.
 */
export const getOutdoorShowAltitudeReference = (state) => {
  const result = get(state, 'show.environment.outdoor.altitudeReference');
  return result || DEFAULT_ALTITUDE_REFERENCE;
};

/**
 * Selector that returns the mean sea level that the Z coordinates of the show
 * should be referred to, or null if the show is controlled based on altitudes
 * above home level.
 */
export const getMeanSeaLevelReferenceOfShowCoordinatesOrNull = (state) => {
  if (!isShowOutdoor(state)) {
    return null;
  }

  const altitudeReference = getOutdoorShowAltitudeReference(state);
  return altitudeReference &&
    altitudeReference.type === AltitudeReference.AMSL &&
    typeof altitudeReference.value === 'number' &&
    Number.isFinite(altitudeReference.value)
    ? altitudeReference.value
    : null;
};

/**
 * Selector that returns whether the show is tied to a specific altitude above
 * mean sea level.
 *
 * If this selector is true, it means that we can assign a fixed AMSL value to
 * each show-specific Z coordinate by adding the show-specific Z coordinate to
 * the AMSL reference. If this selector is false, it means that the show is
 * controlled in AHL. Indoor shows are always controlled in AHL.
 */
export const isShowRelativeToMeanSeaLevel = (state) =>
  !isNil(getMeanSeaLevelReferenceOfShowCoordinatesOrNull(state));

/**
 * Selector that returns the definition of the coordinate system of an indoor
 * show.
 */
export const getIndoorShowCoordinateSystem = (state) =>
  get(state, 'show.environment.indoor.coordinateSystem');

/**
 * Selector that returns the definition of the coordinate system of an outdoor
 * show.
 */
export const getOutdoorShowCoordinateSystem = (state) =>
  get(state, 'show.environment.outdoor.coordinateSystem');

/**
 * Selector that returns the orientation of the positive X axis of the
 * indoor show coordinate system, cast into a float.
 *
 * This is needed because we store the orientation of the show coordinate
 * system as a string by default to avoid rounding errors, but most components
 * require a float instead.
 */
export const getIndoorShowOrientation = createSelector(
  getIndoorShowCoordinateSystem,
  (coordinateSystem) =>
    coordinateSystem ? Number.parseFloat(coordinateSystem.orientation) : 0
);

/**
 * Selector that returns the origin of the outdoor show coordinate system.
 */
export const getOutdoorShowOrigin = createSelector(
  getOutdoorShowCoordinateSystem,
  (coordinateSystem) => coordinateSystem.origin
);

/**
 * Selector that returns the orientation of the positive X axis of the
 * outdoor show coordinate system, cast into a float.
 *
 * This is needed because we store the orientation of the show coordinate
 * system as a string by default to avoid rounding errors, but most components
 * require a float instead.
 */
export const getOutdoorShowOrientation = createSelector(
  getOutdoorShowCoordinateSystem,
  (coordinateSystem) => Number.parseFloat(coordinateSystem.orientation)
);

/**
 * Returns the orientation of the positive X axis of the show coordinate system,
 * irrespectively of whether this is an indoor or an outdoor show.
 */
export const getShowOrientation = createSelector(
  isShowIndoor,
  getIndoorShowOrientation,
  getOutdoorShowOrientation,
  (indoor, indoorOrientation, outdoorOrientation) =>
    indoor ? indoorOrientation : outdoorOrientation
);

/**
 * Selector that returns the part of the state object that specifies how the
 * takeoff headings of the show should be calculated when it is an outdoor show.
 */
export const getOutdoorShowTakeoffHeadingSpecification = (state) => {
  const result = get(state, 'show.environment.outdoor.takeoffHeading');
  return result || DEFAULT_TAKEOFF_HEADING;
};

/**
 * Selector that returns the part of the state object that specifies how the
 * takeoff headings of the show should be calculated when it is an indoor show.
 */
export const getIndoorShowTakeoffHeadingSpecification = (state) => {
  const result = get(state, 'show.environment.indoor.takeoffHeading');
  return result || DEFAULT_TAKEOFF_HEADING;
};

/**
 * Selector that returns the takeoff heading specification of the show,
 * irrespectively of whether this is an indoor or an outdoor show.
 */
export const getTakeoffHeadingSpecification = createSelector(
  isShowIndoor,
  getIndoorShowTakeoffHeadingSpecification,
  getOutdoorShowTakeoffHeadingSpecification,
  (indoor, indoorSpec, outdoorSpec) => (indoor ? indoorSpec : outdoorSpec)
);

const convertTakeoffHeadingSpecificationValueToNumber = (spec) => {
  const { value } = typeof spec === 'object' ? spec : DEFAULT_TAKEOFF_HEADING;

  const valueAsNum =
    typeof value === 'string'
      ? Number.parseFloat(value)
      : typeof value === 'number'
        ? value
        : 0;

  return valueAsNum % 360;
};

/**
 * Selector that returns the value in the takeoff heading specification,
 * safely cast into a number.
 */
export const getTakeoffHeadingSpecificationValueAsNumber = (state) => {
  const spec = getTakeoffHeadingSpecification(state);
  return convertTakeoffHeadingSpecificationValueToNumber(spec);
};

/**
 * Selector that returns a function that calculates the effective takeoff
 * heading of the show, given the takeoff heading specification.
 */
export const getCommonTakeoffHeading = createSelector(
  getTakeoffHeadingSpecification,
  getShowOrientation,
  (spec, orientation) => {
    const { type } = typeof spec === 'object' ? spec : DEFAULT_TAKEOFF_HEADING;
    const value = convertTakeoffHeadingSpecificationValueToNumber(spec);

    switch (type) {
      case TakeoffHeadingMode.NONE:
        return undefined;

      case TakeoffHeadingMode.ABSOLUTE:
        return value;

      case TakeoffHeadingMode.RELATIVE:
        return (orientation + value) % 360;

      default:
        return undefined;
    }
  }
);

/**
 * Returns the width of the room that the indoor show is taking place.
 */
export const getRoomCorners = createSelector(
  (state) => state.show.environment?.indoor?.room?.firstCorner,
  (state) => state.show.environment?.indoor?.room?.secondCorner,
  (firstCorner, secondCorner) => [
    firstCorner || [
      -DEFAULT_ROOM_SIZE.width / 2,
      -DEFAULT_ROOM_SIZE.depth / 2,
      0,
    ],
    secondCorner || [
      DEFAULT_ROOM_SIZE.width / 2,
      DEFAULT_ROOM_SIZE.depth / 2,
      DEFAULT_ROOM_SIZE.height,
    ],
  ]
);

/**
 * Returns whether the indoor room should be shown on the 3D view.
 */
export const isRoomVisible = (state) =>
  isShowIndoor(state) && state.show.environment.indoor?.room?.visible;

/**
 * Selector that returns an object that can be used to transform GPS coordinates
 * from/to the show coordinate system.
 */
export const getOutdoorShowToWorldCoordinateSystemTransformationObject =
  createSelector(getOutdoorShowCoordinateSystem, (coordinateSystem) =>
    coordinateSystem && coordinateSystem.origin
      ? new FlatEarthCoordinateSystem(coordinateSystem)
      : undefined
  );

/**
 * Selector that returns a function that can be invoked with show coordinate
 * XYZ triplets and that returns the corresponding world coordinates.
 */
export const getOutdoorShowToWorldCoordinateSystemTransformation =
  createSelector(
    getOutdoorShowToWorldCoordinateSystemTransformationObject,
    (transform) =>
      transform
        ? (point) => {
            if (isNil(point)) {
              return undefined;
            }

            const [x, y, z] = point;
            const [lon, lat] = transform.toLonLat([x, y]);
            return { lon, lat, amsl: undefined, ahl: z };
          }
        : undefined
  );

// TODO(ntamas): implement this for outdoor shows
export const getShowToFlatEarthCoordinateSystemTransformation = createSelector(
  isShowIndoor,
  (indoor) => (indoor ? identity : undefined)
);

/**
 * Returns the number of drones in the currently loaded show.
 */
export const getNumberOfDronesInShow = createSelector(
  getDroneSwarmSpecification,
  (swarm) => swarm.length
);

/**
 * Returns an array containing all the trajectories. The array will contain
 * undefined for all the drones that have no fixed trajectories in the mission.
 */
export const getTrajectories = createSelector(
  getDroneSwarmSpecification,
  (swarm) =>
    swarm.map((drone) => {
      const trajectory = get(drone, 'settings.trajectory');
      return isValidTrajectory(trajectory) ? trajectory : undefined;
    })
);

/**
 * Returns the trajectory of the given mission index, in world coordinates,
 * given the current state.
 *
 * @param  {Object}  state  the state of the application
 * @param  {string}  missionIndex  the index of the mission slot
 */
export const getTrajectoryPointsInWorldCoordinatesByMissionIndex =
  createCachedSelector(
    getTrajectories,
    getOutdoorShowToWorldCoordinateSystemTransformation,
    selectMissionIndex,
    (trajectories, transform, missionIndex) => {
      if (transform === undefined) {
        // No show coordinate system yet or the show is indoor
        return undefined;
      }

      const trajectory = trajectories[missionIndex];
      if (isValidTrajectory(trajectory)) {
        return getPointsOfTrajectory(trajectory, {
          includeControlPoints: true,
        }).map(transform);
      }

      return undefined;
    }
  )({
    keySelector: selectMissionIndex,
    // TODO: use a FIFO or LRU cache if it becomes necessary.
    // The quick-lru module from npm seems simple enough.
  });

/**
 * Returns an array holding the convex hulls of all the trajectories.
 */
export const getConvexHullsOfTrajectories = createSelector(
  getTrajectories,
  (trajectories) => trajectories.map(getConvexHullOfTrajectory)
);

/**
 * Returns the coordinates of the convex hull of the currently loaded show.
 * These are in the flat Earth coordinate system of the show so they are not
 * usable directly on the map. Use `getConvexHullOfShowInWorldCoordinates()` if
 * you need them as GPS coordinates.
 */
export const getConvexHullOfShow = createSelector(
  getConvexHullsOfTrajectories,
  (convexHulls) => convexHull2D(convexHulls.flat())
);

const transformPointsOrFillWithUndefined = (points, transform) =>
  transform
    ? points.map(transform)
    : Array.from({ length: points.length }).fill(undefined);

/**
 * Returns the coordinates of the convex hull of the currently loaded show, in
 * world coordinates.
 */
export const getConvexHullOfShowInWorldCoordinates = createSelector(
  getConvexHullOfShow,
  getOutdoorShowToWorldCoordinateSystemTransformation,
  transformPoints
);

/**
 * Returns an array holding the first points of all the trajectories.
 * These are in the flat Earth coordinate system of the show so they are not
 * usable directly as home positions. Use
 * `getFirstPointsOfTrajectoriesInWorldCoordinates()` if you need them
 * as GPS coordinates.
 */
export const getFirstPointsOfTrajectories = createSelector(
  getTrajectories,
  (trajectories) => trajectories.map(getFirstPointOfTrajectory)
);

/**
 * Returns an array holding the first points of all the trajectories, in
 * world coordinates.
 */
export const getFirstPointsOfTrajectoriesInWorldCoordinates = createSelector(
  getFirstPointsOfTrajectories,
  getOutdoorShowToWorldCoordinateSystemTransformation,
  transformPointsOrFillWithUndefined
);

/**
 * Returns the geometric center of the first points of all the trajectories, in
 * world coordinates.
 */
export const getCenterOfFirstPointsOfTrajectoriesInWorldCoordinates =
  createSelector(
    getFirstPointsOfTrajectoriesInWorldCoordinates,
    (firstPoints) => {
      const [lon, lat] = getCentroid(firstPoints.map((p) => [p.lon, p.lat]));
      return { lon, lat };
    }
  );

/**
 * Gets the coordinates of the polygon that is to be used as a geofence. These
 * are in the flat Earth coordinate system of the show so they are not
 * usable directly on the map. Use `getGeofencePolygonInWorldCoordinates()` if
 * you need them as GPS coordinates.
 *
 * Returns undefined if no geofence polygon is defined, the show is indoors
 * or there is no show coordinate system defined yet.
 */
export const getGeofencePolygonInShowCoordinates = createSelector(
  getGeofencePolygonInWorldCoordinates,
  getOutdoorShowToWorldCoordinateSystemTransformationObject,
  (polygon, transform) =>
    Array.isArray(polygon) && transform && transform.fromLonLat
      ? polygon.map((c) => transform.fromLonLat(c))
      : undefined
);

/**
 * Returns an array holding the last points of all the trajectories.
 * These are in the flat Earth coordinate system of the show so they are not
 * usable directly as landing positions. Use
 * `getLastPointsOfTrajectoriesInWorldCoordinates()` if you need them
 * as GPS coordinates.
 */
export const getLastPointsOfTrajectories = createSelector(
  getTrajectories,
  (trajectories) => trajectories.map(getLastPointOfTrajectory)
);

/**
 * Returns an array holding the last points of all the trajectories, in
 * world coordinates.
 */
export const getLastPointsOfTrajectoriesInWorldCoordinates = createSelector(
  getLastPointsOfTrajectories,
  getOutdoorShowToWorldCoordinateSystemTransformation,
  transformPointsOrFillWithUndefined
);

/**
 * Returns the maximum distance of any point in any of the trajectories from the
 * starting point of that trajectory.
 */
export const getMaximumHorizontalDistanceFromTakeoffPositionInTrajectories =
  createSelector(getTrajectories, (trajectories) =>
    max(
      trajectories.map(
        getMaximumHorizontalDistanceFromTakeoffPositionInTrajectory
      )
    )
  );

/**
 * Returns the maximum height observed in any of the trajectories, in the
 * show coordinate system.
 */
export const getMaximumHeightInTrajectories = createSelector(
  getTrajectories,
  (trajectories) => max(trajectories.map(getMaximumHeightOfTrajectory))
);

/**
 * Returns the total duration of the show, in seconds.
 */
export const getShowDuration = createSelector(getTrajectories, (trajectories) =>
  max(trajectories.map(getDurationOfTrajectory))
);

/**
 * Returns the total duration of the show, as a human-readable string.
 */
export const getShowDurationAsString = createSelector(
  getShowDuration,
  formatDuration
);

/**
 * Returns the progress of the current show loading process, as a percentage
 * between 0 and 100.
 */
export const getShowLoadingProgressPercentage = (state) => {
  const { progress } = state.show;
  return typeof progress === 'number' ? progress * 100 : null;
};

/**
 * Returns the reference clock that the show clock is syncing to.
 */
export const getShowClockReference = (state) => state.show.start.clock ?? null;

/**
 * Returns the metadata of the show, if any.
 */
export const getShowMetadata = createSelector(
  (state) => state.show.data,
  (data) => (data && typeof data.meta === 'object' ? data.meta : null) || {}
);

/**
 * Returns the start method of the show.
 */
export const getShowStartMethod = (state) => state.show.start.method;

/**
 * Returns the start time of the show. The start time is returned as the number
 * of seconds elapsed from the epoch of the associated show clock, or since the
 * UNIX epoch if there is no associated show clock. Returns undefined if no
 * start time was scheduled yet.
 */
export const getShowStartTime = (state) => {
  const { clock, timeOnClock, utcTime } = state.show.start;
  const time = isNil(clock) ? utcTime : timeOnClock;
  return isNil(time) || Number.isNaN(time) ? null : time;
};

/**
 * Returns the scheduled start time of the show as a string. Returns undefined
 * if no start time is set.
 */
export const getShowStartTimeAsString = createSelector(
  getShowClockReference,
  getShowStartTime,
  (clock, time) =>
    isNil(clock)
      ? time
        ? formatISO9075(fromUnixTime(time))
        : undefined
      : clock === CommonClockId.MTC
        ? time
          ? formatDurationHMS(time, { padHours: true }) + ' MTC'
          : undefined
        : formatDurationHMS(time, { padHours: true }) + ` on clock ${clock}`
);

/**
 * Returns a suitable title string for the current show file.
 */
export const getShowTitle = createSelector(
  getShowMetadata,
  getNumberOfDronesInShow,
  (meta, numberDrones) => meta.title || `Show with ${numberDrones} drones`
);

/**
 * Returns whether there is a show file currently loaded.
 */
/* TODO(ntamas): maybe check the mission type here as well? state.show.data should
 * go hand-in-hand with state.mission.type */
export const hasLoadedShowFile = (state) => Boolean(state.show.data);

/**
 * Returns whether the origin of the coordinate system of the show has been
 * set up.
 */
export const hasShowOrigin = (state) =>
  Boolean(get(state, 'show.environment.outdoor.coordinateSystem.origin'));

/**
 * Returns whether we are currently loading a show file.
 */
export const isLoadingShowFile = (state) => state.show.loading;

/**
 * Returns whether the convex hull of the show is fully contained inside the
 * geofence polygon.
 */
export const isShowConvexHullInsideGeofence = createSelector(
  getConvexHullOfShowInWorldCoordinates,
  getGeofencePolygonInWorldCoordinates,
  (convexHull, geofence) => {
    if (convexHull) {
      convexHull = convexHull.map((point) => [point.lon, point.lat]);
    }

    if (
      Array.isArray(geofence) &&
      geofence.length > 0 &&
      Array.isArray(convexHull) &&
      convexHull.length > 0
    ) {
      geofence = createGeometryFromPoints(geofence);
      convexHull = createGeometryFromPoints(convexHull);
      return turfContains(geofence, convexHull);
    }

    return false;
  }
);

/**
 * Proposes a name for a mapping file of the current show. Not a pure selector
 * as the filename contains the current date and time.
 */
export function proposeMappingFileName(state) {
  // The ISO 8601 extended format cannot be used because colons are usually not
  // allowed in filenames, and the ISO 8601 basic format is less human-readable
  const date = formatDate(new Date(), 'yyyy-MM-dd_HH-mm-ss');
  const path = getAbsolutePathOfShowFile(state);
  const lastSlashIndex = path ? path.lastIndexOf('/') : -1;
  const filename =
    path && lastSlashIndex >= 0 ? path.slice(lastSlashIndex + 1) : path;
  const lastDotIndex = filename ? filename.lastIndexOf('.') : -1;
  const basename =
    filename && lastDotIndex > 0 ? filename.slice(0, lastDotIndex) : filename;

  if (basename && basename.length > 0) {
    return `${basename}_mapping_${date}.txt`;
  } else {
    return `mapping_${date}.txt`;
  }
}

/**
 * Returns the minimum distance between any two points at the beginning of the
 * trajectories. This can be used to ensure that takeoff positions are not too
 * close to each other.
 *
 * The result of this selector is infinite if there are less than two
 * trajectories.
 */
export const getMinimumDistanceBetweenTakeoffPositions = createSelector(
  getFirstPointsOfTrajectories,
  (points) => calculateMinimumDistanceBetweenPairs(points, points)
);

/**
 * Returns the minimum distance between any two points at the end of the
 * trajectories. This can be used to ensure that landing positions are not too
 * close to each other.
 *
 * The result of this selector is infinite if there are less than two
 * trajectories.
 */
export const getMinimumDistanceBetweenLandingPositions = createSelector(
  getLastPointsOfTrajectories,
  (points) => calculateMinimumDistanceBetweenPairs(points, points)
);

/**
 * Returns whether the takeoff positions are far enough to be considered safe.
 */
export const areTakeoffPositionsFarEnough = createSelector(
  getMinimumDistanceBetweenTakeoffPositions,
  isShowIndoor,
  (minDist, isIndoor) => minDist >= (isIndoor ? 0.2 : 0.4)
);

/**
 * Returns whether the landing positions are far enough to be considered safe.
 */
export const areLandingPositionsFarEnough = createSelector(
  getMinimumDistanceBetweenLandingPositions,
  isShowIndoor,
  (minDist, isIndoor) => minDist >= (isIndoor ? 0.2 : 0.4)
);

/**
 * Returns a string that encodes whether the show is currently loaded and has
 * passed some basic validation checks.
 */
export const getShowValidationResult = (state) => {
  if (didLastLoadingAttemptFail(state)) {
    return 'loadingFailed';
  }

  if (isLoadingShowFile(state)) {
    return 'loading';
  }

  if (!hasLoadedShowFile(state)) {
    return 'notLoaded';
  }

  if (!areTakeoffPositionsFarEnough(state)) {
    return 'takeoffPositionsTooClose';
  }

  if (!areLandingPositionsFarEnough(state)) {
    return 'landingPositionsTooClose';
  }

  return 'ok';
};

/**
 * Returns a suitable short one-line description for the current show file.
 */
export const getShowDescription = createSelector(
  getNumberOfDronesInShow,
  getShowDuration,
  getMaximumHeightInTrajectories,
  getMinimumDistanceBetweenTakeoffPositions,
<<<<<<< HEAD
  (numberDrones, duration, maxHeight, spacing) =>
    `${numberDrones} drones, ${duration}, max AHL ${maxHeight.toFixed(1)}m` +
    (spacing > 0 && Number.isFinite(spacing)
      ? `, spacing ${spacing.toFixed(1)}m`
      : '')
);

/**
 * Selector that returns the segments of the show.
 */
const getShowSegments = (state) => state.show.data?.meta?.segments;

export const {
  getShowSegment,
  getSwarmSpecificationForShowSegment,
  getShowSegmentTrajectories,
  getConvexHullsOfShowSegmentTrajectories,
  getConvexHullOfShowSegment,
  getConvexHullOfShowSegmentInWorldCoordinates,
} = makeSegmentSelectors(
  getSwarmSpecification,
  getShowSegments,
  getOutdoorShowToWorldCoordinateSystemTransformation
=======
  isShowUsingYawControl,
  (numberDrones, duration, maxHeight, spacing, hasYawControl) =>
    [
      `${numberDrones} drones`,
      ...(isNil(duration) ? [] : [formatDuration(duration)]),
      ...(isNil(maxHeight) ? [] : [`max AHL ${formatDistance(maxHeight, 1)}`]),
      ...(spacing > 0 && Number.isFinite(spacing)
        ? [`spacing ${formatDistance(spacing, 1)}`]
        : []),
      ...(hasYawControl ? ['yaw controlled'] : []),
    ].join(', ')
>>>>>>> 9d3d8e79
);<|MERGE_RESOLUTION|>--- conflicted
+++ resolved
@@ -9,12 +9,6 @@
 import identity from 'lodash-es/identity';
 import isNil from 'lodash-es/isNil';
 import max from 'lodash-es/max';
-<<<<<<< HEAD
-import maxBy from 'lodash-es/maxBy';
-=======
-
-import { createSelector } from '@reduxjs/toolkit';
->>>>>>> 9d3d8e79
 import createCachedSelector from 're-reselect';
 
 import { CommonClockId } from '~/features/clocks/types';
@@ -45,12 +39,12 @@
 } from './constants';
 import {
   getConvexHullOfTrajectory,
+  getDurationOfTrajectory,
   getFirstPointOfTrajectory,
   getLastPointOfTrajectory,
   getMaximumHeightOfTrajectory,
   getMaximumHorizontalDistanceFromTakeoffPositionInTrajectory,
   getPointsOfTrajectory,
-  getDurationOfTrajectory,
   isValidTrajectory,
 } from './trajectory';
 import { makeSegmentSelectors, transformPoints } from './trajectory-selectors';
@@ -861,12 +855,17 @@
   getShowDuration,
   getMaximumHeightInTrajectories,
   getMinimumDistanceBetweenTakeoffPositions,
-<<<<<<< HEAD
-  (numberDrones, duration, maxHeight, spacing) =>
-    `${numberDrones} drones, ${duration}, max AHL ${maxHeight.toFixed(1)}m` +
-    (spacing > 0 && Number.isFinite(spacing)
-      ? `, spacing ${spacing.toFixed(1)}m`
-      : '')
+  isShowUsingYawControl,
+  (numberDrones, duration, maxHeight, spacing, hasYawControl) =>
+    [
+      `${numberDrones} drones`,
+      ...(isNil(duration) ? [] : [formatDuration(duration)]),
+      ...(isNil(maxHeight) ? [] : [`max AHL ${formatDistance(maxHeight, 1)}`]),
+      ...(spacing > 0 && Number.isFinite(spacing)
+        ? [`spacing ${formatDistance(spacing, 1)}`]
+        : []),
+      ...(hasYawControl ? ['yaw controlled'] : []),
+    ].join(', ')
 );
 
 /**
@@ -885,17 +884,4 @@
   getSwarmSpecification,
   getShowSegments,
   getOutdoorShowToWorldCoordinateSystemTransformation
-=======
-  isShowUsingYawControl,
-  (numberDrones, duration, maxHeight, spacing, hasYawControl) =>
-    [
-      `${numberDrones} drones`,
-      ...(isNil(duration) ? [] : [formatDuration(duration)]),
-      ...(isNil(maxHeight) ? [] : [`max AHL ${formatDistance(maxHeight, 1)}`]),
-      ...(spacing > 0 && Number.isFinite(spacing)
-        ? [`spacing ${formatDistance(spacing, 1)}`]
-        : []),
-      ...(hasYawControl ? ['yaw controlled'] : []),
-    ].join(', ')
->>>>>>> 9d3d8e79
 );