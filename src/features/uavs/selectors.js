import groupBy from 'lodash-es/groupBy';
import isNil from 'lodash-es/isNil';
import orderBy from 'lodash-es/orderBy';
import sortBy from 'lodash-es/sortBy';
import { getDistance as haversineDistance } from 'ol/sphere';
import createCachedSelector from 're-reselect';

import { createSelector } from '@reduxjs/toolkit';

import { Status } from '~/components/semantics';
import {
  getGPSBasedHomePositionsInMission,
  getMissionMapping,
  getReverseMissionMapping,
  getUAVIdsParticipatingInMission,
  getTakeoffHeadingsInMission,
} from '~/features/mission/selectors';
import {
  getDesiredPlacementAccuracyInMeters,
  getDesiredTakeoffHeadingAccuracy,
} from '~/features/settings/selectors';
import {
  getFirstPointsOfTrajectories,
  getShowToFlatEarthCoordinateSystemTransformation,
  getOutdoorShowToWorldCoordinateSystemTransformation,
  getTrajectories,
  isShowIndoor,
} from '~/features/show/selectors';
import {
  getPointsOfTrajectory,
  isValidTrajectory,
} from '~/features/show/trajectory';
import {
  errorSeverityToSemantics,
  getSeverityOfErrorCode,
  getSeverityOfMostSevereErrorCode,
  Severity,
  UAVErrorCode,
} from '~/flockwave/errors';
import { convertRGB565ToCSSNotation } from '~/flockwave/parsing';
import { globalIdToUavId } from '~/model/identifiers';
import { UAVAge } from '~/model/uav';
import { selectionForSubset } from '~/selectors/selection';
import { euclideanDistance2D, getMeanAngle } from '~/utils/math';
import { EMPTY_ARRAY } from '~/utils/redux';
import { createDeepResultSelector } from '~/utils/selectors';

/**
 * Returns the list of UAV IDs that should be shown on the UI, in the
 * order preferred by the state of the application.
 *
 * @param  {Object}  state  the state of the application
 */
export const getUAVIdList = (state) => state.uavs.order;

/**
 * Key selector function for cached selectors that cache things by UAV ID.
 */
const selectUAVId = (_state, uavId) => uavId;

/**
 * Returns all the UAVs in a mapping.
 */
export const getUAVIdToStateMapping = (state) => state.uavs.byId;

/**
 * Returns the UAV with the given ID, given the current state.
 */
export const getUAVById = (state, uavId) => state.uavs.byId[uavId];

/**
 * Returns the current position of the UAV with the given ID, given the current
 * state.
 */
export const getCurrentGPSPositionByUavId = (state, uavId) => {
  const uav = getUAVById(state, uavId);
  return uav ? uav.position : undefined;
};

/**
 * Returns the current local position of the UAV with the given ID, given the
 * current state.
 */
export const getCurrentLocalPositionByUavId = (state, uavId) => {
  const uav = getUAVById(state, uavId);
  return uav ? uav.localPosition : undefined;
};

/**
 * Returns the current heading of the UAV with the given ID, given the current
 * state.
 */
export const getCurrentHeadingByUavId = (state, uavId) => {
  const uav = getUAVById(state, uavId);
  return uav ? uav.heading : undefined;
};

/**
 * Returns the average heading of the active UAVs.
 */
export const getAverageHeadingOfActiveUAVs = (state) => {
  const activeUAVIds = getActiveUAVIds(state);
  const headings = activeUAVIds
    .map((uavId) => getCurrentHeadingByUavId(state, uavId))
    .filter((x) => typeof x === 'number');
  return getMeanAngle(headings);
};

/**
 * Returns the GPS-based home position of the UAV with the given ID, given the
 * current state.
 *
 * @param  {Object}  state  the state of the application
 * @param  {string}  uavId  the ID of the UAV
 */
export const getGPSBasedHomePositionByUavId = createCachedSelector(
  getReverseMissionMapping,
  getGPSBasedHomePositionsInMission,
  selectUAVId,
  (revMapping, homePositions, uavId) => {
    const index = revMapping[uavId];

    if (index === undefined) {
      // UAV is not in the mission. Later on, we can return the UAV's own home
      // position here if we decide to implement that.
      return undefined;
    }

    return homePositions[index];
  }
)({
  keySelector: selectUAVId,
  // TODO: use a FIFO or LRU cache if it becomes necessary.
  // The quick-lru module from npm seems simple enough.
});

/**
 * Returns the first point of the trajectory of the UAV with the given ID,
 * given the current state.
 *
 * @param  {Object}  state  the state of the application
 * @param  {string}  uavId  the ID of the UAV
 */
export const getFirstPointOfTrajectoryByUavId = createCachedSelector(
  getReverseMissionMapping,
  getFirstPointsOfTrajectories,
  selectUAVId,
  (revMapping, firstPoints, uavId) => {
    const index = revMapping[uavId];

    if (index === undefined) {
      // UAV is not in the mission.
      return undefined;
    }

    return firstPoints[index];
  }
)({
  keySelector: selectUAVId,
  // TODO: use a FIFO or LRU cache if it becomes necessary.
  // The quick-lru module from npm seems simple enough.
});

/**
 * Returns the takeoff heading of the UAV with the given ID, given the current
 * state.
 *
 * @param  {Object}  state  the state of the application
 * @param  {string}  uavId  the ID of the UAV
 */
export const getTakeoffHeadingByUavId = createCachedSelector(
  getReverseMissionMapping,
  getTakeoffHeadingsInMission,
  selectUAVId,
  (revMapping, takeoffHeadings, uavId) => {
    const index = revMapping[uavId];

    if (index === undefined) {
      // UAV is not in the mission. Later on, we can return the UAV's own takeoff
      // heading here if we decide to implement that.
      return undefined;
    }

    return takeoffHeadings[index];
  }
)({
  keySelector: selectUAVId,
  // TODO: use a FIFO or LRU cache if it becomes necessary.
  // The quick-lru module from npm seems simple enough.
});

/**
 * Returns the trajectory of the UAV with the given ID, in show coordinates,
 * given the current state.
 *
 * @param  {Object}  state  the state of the application
 * @param  {string}  uavId  the ID of the UAV
 */
export const getTrajectoryPointsInShowCoordinatesByUavId = createCachedSelector(
  getReverseMissionMapping,
  getTrajectories,
  selectUAVId,
  (revMapping, trajectories, uavId) => {
    const index = revMapping[uavId];

    if (index === undefined) {
      // UAV is not in the mission
      return undefined;
    }

    const trajectory = trajectories[index];
    if (isValidTrajectory(trajectory)) {
      return getPointsOfTrajectory(trajectory, {
        includeControlPoints: true,
      });
    }

    return undefined;
  }
)({
  keySelector: selectUAVId,
  // TODO: use a FIFO or LRU cache if it becomes necessary.
  // The quick-lru module from npm seems simple enough.
});

/**
 * Returns the trajectory of the UAV with the given ID, in flat Earth coordinates,
 * given the current state.
 *
 * @param  {Object}  state  the state of the application
 * @param  {string}  uavId  the ID of the UAV
 */
export const getTrajectoryPointsInFlatEarthCoordinatesByUavId =
  createCachedSelector(
    getReverseMissionMapping,
    getTrajectories,
    getShowToFlatEarthCoordinateSystemTransformation,
    selectUAVId,
    (revMapping, trajectories, transform, uavId) => {
      const index = revMapping[uavId];

      if (transform === undefined) {
        // No coordinate system specified
        return undefined;
      }

      if (index === undefined) {
        // UAV is not in the mission
        return undefined;
      }

      const trajectory = trajectories[index];
      if (isValidTrajectory(trajectory)) {
        return getPointsOfTrajectory(trajectory, {
          includeControlPoints: true,
        }).map(transform);
      }

      return undefined;
    }
  )({
    keySelector: selectUAVId,
    // TODO: use a FIFO or LRU cache if it becomes necessary.
    // The quick-lru module from npm seems simple enough.
  });

/**
 * Returns the trajectory of the UAV with the given ID, in world coordinates,
 * given the current state.
 *
 * @param  {Object}  state  the state of the application
 * @param  {string}  uavId  the ID of the UAV
 */
export const getTrajectoryPointsInWorldCoordinatesByUavId =
  createCachedSelector(
    getReverseMissionMapping,
    getTrajectories,
    getOutdoorShowToWorldCoordinateSystemTransformation,
    selectUAVId,
    (revMapping, trajectories, transform, uavId) => {
      const index = revMapping[uavId];

      if (transform === undefined) {
        // No show coordinate system yet or the show is indoor
        return undefined;
      }

      if (index === undefined) {
        // UAV is not in the mission
        return undefined;
      }

      const trajectory = trajectories[index];
      if (isValidTrajectory(trajectory)) {
        return getPointsOfTrajectory(trajectory, {
          includeControlPoints: true,
        }).map(transform);
      }

      return undefined;
    }
  )({
    keySelector: selectUAVId,
    // TODO: use a FIFO or LRU cache if it becomes necessary.
    // The quick-lru module from npm seems simple enough.
  });

/**
 * Returns the distance of the UAV to its home position, in GPS coordinates.
 */
export const getXYDistanceToGPSBasedHomePositionByUavId = createCachedSelector(
  getGPSBasedHomePositionByUavId,
  getCurrentGPSPositionByUavId,
  (gpsHomePosition, currentGPSPosition) => {
    if (!isNil(gpsHomePosition)) {
      if (!isNil(currentGPSPosition)) {
        return haversineDistance(
          [gpsHomePosition.lon, gpsHomePosition.lat],
          [currentGPSPosition.lon, currentGPSPosition.lat]
        );
      }

      return Number.POSITIVE_INFINITY;
    }

    return undefined;
  }
)({
  keySelector: selectUAVId,
  // TODO: use a FIFO or LRU cache if it becomes necessary.
  // The quick-lru module from npm seems simple enough.
});

/**
 * Returns the distance of the UAV to the first point of its trajectory, in
 * local coordinates.
 */
export const getXYDistanceToFirstPointOfTrajectoryByUavId =
  createCachedSelector(
    getFirstPointOfTrajectoryByUavId,
    getCurrentLocalPositionByUavId,
    (firstPoint, currentLocalPosition) => {
      if (!isNil(firstPoint)) {
        if (!isNil(currentLocalPosition)) {
          return euclideanDistance2D(firstPoint, currentLocalPosition);
        }

        return Number.POSITIVE_INFINITY;
      }

      return undefined;
    }
  )({
    keySelector: selectUAVId,
    // TODO: use a FIFO or LRU cache if it becomes necessary.
    // The quick-lru module from npm seems simple enough.
  });

/**
 * Returns the distances of the UAVs from their home positions, restricted to the
 * UAVs that are in the mapping.
 */
export const getDistancesFromHome = (state) => {
  const mapping = getMissionMapping(state);
  const result = {};

  const distanceGetter = isShowIndoor(state)
    ? getXYDistanceToFirstPointOfTrajectoryByUavId
    : getXYDistanceToGPSBasedHomePositionByUavId;

  for (const uavId of mapping) {
    if (isNil(uavId) || !getUAVById(state, uavId)) {
      result[uavId] = undefined;
    } else {
      result[uavId] = distanceGetter(state, uavId);
    }
  }

  return result;
};

/**
 * Creates a selector that selects all UAV IDs that are in the mission mapping
 * and that either have no position or are farther from their designated home
 * than the threshold specified by the user in the UAV settings.
 */
export const getMisplacedUAVIds = createSelector(
  getDistancesFromHome,
  getDesiredPlacementAccuracyInMeters,
  (distances, threshold) =>
    // eslint-disable-next-line unicorn/no-array-reduce
    Object.entries(distances).reduce((acc, [uavId, distance]) => {
      if (distance > threshold) {
        acc.push(uavId);
      }

      return acc;
    }, [])
);

/**
 * Returns the farthest distance of an UAV from its home position, or undefined
 * if there are no UAVs with known current and home positions
 */
export const getFarthestDistanceFromHome = (state) => {
  const distancesByUavId = getDistancesFromHome(state);
  let maxDistance = -1;

  for (const distance of Object.values(distancesByUavId)) {
    if (!isNil(distance) && distance > maxDistance) {
      maxDistance = distance;
    }
  }

  return maxDistance < 0 ? undefined : maxDistance;
};

/**
 * Returns the deviation of the current heading of the UAV from the takeoff
 * heading.
 */
export const getDeviationFromTakeoffHeadingByUavId = createCachedSelector(
  getTakeoffHeadingByUavId,
  getCurrentHeadingByUavId,
  (takeoffHeading, currentHeading) => {
    if (takeoffHeading !== undefined && currentHeading !== undefined) {
      const diff = takeoffHeading - currentHeading;

      // Formula from https://stackoverflow.com/a/54820295/156771
      return ((diff + 540) % 360) - 180;
    }

    return undefined;
  }
)({
  keySelector: selectUAVId,
  // TODO: use a FIFO or LRU cache if it becomes necessary.
  // The quick-lru module from npm seems simple enough.
});

/**
 * Returns the deviations of the headings of the UAVs from their preferred
 * headings during the mission, restricted to the UAVs that are in the mapping.
 */
export const getDeviationsFromTakeoffHeadings = (state) => {
  const mapping = getMissionMapping(state);
  const result = {};

  for (const uavId of mapping) {
    if (isNil(uavId)) {
      result[uavId] = undefined;
    } else {
      result[uavId] = getDeviationFromTakeoffHeadingByUavId(state, uavId);
    }
  }

  return result;
};

/**
 * Returns the color of the primary LED light of the UAV, in CSS notation.
 *
 * @param  {Object}  state  the state of the application
 * @param  {string}  uavId  the ID of the UAV
 */
export const getLightColorByUavIdInCSSNotation = createCachedSelector(
  getUAVById,
  (uav) => convertRGB565ToCSSNotation((uav ? uav.light : 0) || 0)
)({
  keySelector: selectUAVId,
  // TODO: use a FIFO or LRU cache if it becomes necessary.
  // The quick-lru module from npm seems simple enough.
});

/**
 * Selector factory that returns a selector that selects all UAVs whose `age`
 * property is equal to the given value.
 */
const getUAVIdsByAge = (age) => (state) =>
  getUAVIdList(state).filter((uavId) => {
    const uav = getUAVById(state, uavId);
    return uav && uav.age === age;
  });

/**
 * Selector that selects all UAVs that are currently considered as "active"
 * (i.e. we have received status information from them in the last few seconds).
 */
export const getActiveUAVIds = getUAVIdsByAge(UAVAge.ACTIVE);

/**
 * Selector that selects all UAV IDs that are in the mission mapping and whose
 * headings differ from their designated takeoff headings by a threshold
 * specified in the settings of the user.
 */
export const getMisalignedUAVIds = createSelector(
  getDeviationsFromTakeoffHeadings,
  getDesiredTakeoffHeadingAccuracy,
  (deviations, threshold) =>
    // eslint-disable-next-line unicorn/no-array-reduce
    Object.entries(deviations).reduce((acc, [uavId, deviation]) => {
      if (!isNil(deviation) && Math.abs(deviation) > threshold) {
        acc.push(uavId);
      }

      return acc;
    }, [])
);

/**
 * Returns an array containing all the UAV IDs that appear in the mission mapping
 * but are not present in the UAV registry.
 */
export const getMissingUAVIdsInMapping = createSelector(
  getMissionMapping,
  getUAVIdToStateMapping,
  (mapping, uavsById) =>
    mapping.filter((uavId) => {
      if (isNil(uavId)) {
        return false;
      }

      const age = uavsById[uavId]?.age;
      return isNil(age) || age === 'gone';
    })
);

/**
 * Selector that calculates and caches the list of selected UAV IDs from
 * the state object.
 */
export const getSelectedUAVIds = selectionForSubset(globalIdToUavId);

/**
 * Selector that returns the ID of the selected UAV if there is exactly one UAV
 * selected, or undefined otherwise.
 */
export const getSingleSelectedUAVId = createSelector(
  getSelectedUAVIds,
  (uavIds) => (uavIds.length === 1 ? uavIds[0] : undefined)
);

/**
 * Selector that returns the ID of the selected UAV in an array of length 1 if
 * there is exactly one UAV selected, or an empty array otherwise.
 */
export const getSingleSelectedUAVIdAsArray = createSelector(
  getSelectedUAVIds,
  (uavIds) => (uavIds.length === 1 ? uavIds : EMPTY_ARRAY)
);

/**
 * Selector that calculates the number of selected UAVs.
 */
export const getNumberOfSelectedUAVs = (state) => {
  const selection = getSelectedUAVIds(state);
  return Array.isArray(selection) ? selection.length : 0;
};

/**
 * Selector that returns at most five selected UAV IDs for sake of displaying
 * their trajectories.
 */
export const getSelectedUAVIdsForTrajectoryDisplay = (state) =>
  getNumberOfSelectedUAVs(state) <= 5 ? getSelectedUAVIds(state) : EMPTY_ARRAY;

/**
 * Returns the IDs of all UAVs that are currently considered as "gone" (i.e. we
 * have not received status information from them in the last minute or so,
 * depending on the interval configured by the user).
 */
export const getUAVIdsMarkedAsGone = getUAVIdsByAge(UAVAge.GONE);

/**
 * Returns the list of UAV IDs that the server knows about but that do not
 * participate in the mapping.
 */
export const getUnmappedUAVIds = createSelector(
  getReverseMissionMapping,
  getUAVIdList,
  (reverseMapping, uavIds) =>
    uavIds.filter((uavId) => isNil(reverseMapping[uavId]))
);

/**
 * Returns a list summarizing the error codes of all the UAVs in the mission
 * that currently have a non-zero error code.
 *
 * The returned array will contain objects of the following form:
 *
 * ```
 * {
 *   code: 3,
 *   uavIdsAndIndices: [['UAV_ID', 42], ['UAV_ID_2', 43]]
 * }
 * ```
 *
<<<<<<< HEAD
 * ErrorCode.ON_GROUND is excluded as it is not a real error.
=======
 * UAVErrorCode.ON_GROUND is excluded as it is not a real error.
>>>>>>> 26eb84ee
 */
export const getErrorCodeSummaryForUAVsInMission = createSelector(
  getReverseMissionMapping,
  getUAVIdsParticipatingInMission,
  getUAVIdToStateMapping,
  (reverseMapping, uavIds, uavStatesById) => {
    const result = [];

    for (const uavId of uavIds) {
      const uavState = uavStatesById[uavId];
      if (uavState) {
        for (const code of uavState.errors) {
<<<<<<< HEAD
          if (code !== ErrorCode.ON_GROUND) {
=======
          if (code !== UAVErrorCode.ON_GROUND) {
>>>>>>> 26eb84ee
            result.push([code, [uavId, reverseMapping[uavId] || null]]);
          }
        }
      }
    }

    return sortBy(
      Object.entries(groupBy(result, (item) => item[0])),
      ([code, _]) => Number.parseInt(code, 10)
    ).map(([key, value]) => ({
      code: key,
      uavIdsAndIndices: value.map((x) => x[1]),
    }));
  }
);

/**
 * Returns whether the given UAV state object contains an error code that is
 * worth reporting in the "Onboard preflight checks" dialog.
 */
const uavStateContainsSignificantErrorCode = (uavState) => {
  const { errors } = uavState || {};
  if (!Array.isArray(errors) || errors.length <= 0) {
    return false;
  }

<<<<<<< HEAD
  if (errors.length === 1 && errors[0] === ErrorCode.ON_GROUND) {
=======
  if (errors.length === 1 && errors[0] === UAVErrorCode.ON_GROUND) {
>>>>>>> 26eb84ee
    // This is OK
    return false;
  }

  return true;
};

/**
 * Returns whether none of the UAVs in the current mission have an error code.
 */
export const areAllUAVsInMissionWithoutErrors = createSelector(
  getUAVIdsParticipatingInMission,
  getUAVIdToStateMapping,
  (uavIds, uavStatesById) => {
    for (const uavId of uavIds) {
      if (uavStateContainsSignificantErrorCode(uavStatesById[uavId])) {
        return false;
      }
    }

    return true;
  }
);

export function getSingleUAVStatusLevel(uav) {
  let severity = -1;

  if (uav.errors && uav.errors.length > 0) {
    severity = getSeverityOfMostSevereErrorCode(uav.errors);
    if (severity >= Severity.WARNING) {
      return errorSeverityToSemantics(severity);
    }
  }

  if (uav.age === UAVAge.GONE) {
    return Status.OFF;
  }

  if (uav.age === UAVAge.INACTIVE) {
    return Status.WARNING;
  }

  const maxError = Math.max(...uav.errors);

<<<<<<< HEAD
  if (maxError === ErrorCode.RETURN_TO_HOME) {
    return Status.RTH;
  }

  if (maxError === ErrorCode.ON_GROUND) {
=======
  if (maxError === UAVErrorCode.RETURN_TO_HOME) {
    return Status.RTH;
  }

  if (maxError === UAVErrorCode.ON_GROUND) {
>>>>>>> 26eb84ee
    return Status.SUCCESS;
  }

  if (severity >= Severity.INFO) {
    return errorSeverityToSemantics(severity);
  }

  return Status.SUCCESS;
}

/* eslint-disable complexity */
/**
 * Function that takes a drone object from the Redux store and derives the
 * generic status summary of the drone.
 *
 * The rules are as follows (the first matching rule wins);
 *
 * - If the drone has at least one error code where `(errorCode & 0xFF) >> 6`
 *   is 3, the status is "critical".
 *
 * - If the drone has at least one error code where `(errorCode & 0xFF) >> 6`
 *   is 2, the status is "error".
 *
 * - If the drone has at least one error code where `(errorCode & 0xFF) >> 6`
 *   is 1, the status is "warning".
 *
 * - If no status updates were received from the drone since a predefined
 *   longer time frame (say, 60 seconds), the status is "off". The secondary
 *   status display may also read "GONE" if there is no other message to
 *   report.
 *
 * - If no status updates were received from the drone since a predefined time
 *   frame, the status is "warning". You can distinguish this from warnings
 *   derived from error codes by looking at the secondary status display,
 *   which should read "NO TELEM" if there is no other warning to report.
 *
 * - Otherwise, the status is "success".
 */
export function getSingleUAVStatusSummary(uav) {
  let maxError = 0;
  let status;
  let details;
  let text;
  let textSemantics;

  if (!uav) {
    // No such UAV
    status = undefined;
    text = 'missing';
    textSemantics = Status.WARNING;
  } else if (uav.errors && uav.errors.length > 0) {
    // UAV has some status information that it wishes to report
    maxError = Math.max(...uav.errors);
    const severity = getSeverityOfErrorCode(maxError);

    text = UAVErrorCode.abbreviate(maxError);

    if (maxError === UAVErrorCode.RETURN_TO_HOME) {
      // RTH is treated separately; it is always shown as the special RTH state
      textSemantics = Status.RTH;
<<<<<<< HEAD
    } else if (maxError === ErrorCode.ON_GROUND) {
=======
    } else if (maxError === UAVErrorCode.ON_GROUND) {
>>>>>>> 26eb84ee
      // "on ground" is treated separately; it is always shown in green even
      // though it's technically an info message
      textSemantics = Status.SUCCESS;
    } else {
      textSemantics = errorSeverityToSemantics(severity);
    }
  } else if (uav.position && Math.abs(uav.position.ahl) >= 0.3) {
    // UAV is in the air
    text = 'airborne';
    details = `${uav.position.ahl.toFixed(2)}m`;
    textSemantics = Status.SUCCESS;
  } else {
    // UAV is ready on the ground
    text = 'ready';
    textSemantics = Status.SUCCESS;
  }

  // We allow "normal" and "informational" messages to be overridden by the
  // "gone" or "no telemetry" (inactive) warnings
  if (textSemantics === Status.SUCCESS || textSemantics === Status.INFO) {
    if (uav.age === UAVAge.GONE) {
      if (text === 'ready' || maxError === UAVErrorCode.ON_GROUND) {
        text = 'gone';
      }

      textSemantics = Status.OFF;
    } else if (uav.age === UAVAge.INACTIVE) {
      if (text === 'ready' || maxError === UAVErrorCode.ON_GROUND) {
        text = 'no telem'; // used to be 'inactive' in earlier versions
      }

      textSemantics = Status.WARNING;
    }
  }

  if (uav) {
    status = getSingleUAVStatusLevel(uav);
  }

  return {
    status,
    details: details || text,
    gone: uav ? uav.age === UAVAge.GONE || uav.age === UAVAge.INACTIVE : false,
    text,
    textSemantics,
    batteryStatus: uav ? uav.battery : undefined,
  };
}
/* eslint-enable complexity */

export const createSingleUAVStatusSummarySelector = () =>
<<<<<<< HEAD
  createSelector(getUAVById, getSingleUAVStatusSummary);

export const getFollowMapSelectionInUAVDetailsPanel = (state) =>
  state.uavs.panel.followMapSelection;

export const getSelectedTabInUAVDetailsPanel = (state) =>
  state.uavs.panel.selectedTab;

export const getSelectedUAVIdInUAVDetailsPanel = (state) =>
  state.uavs.panel.selectedUAVId;
=======
  createDeepResultSelector(getUAVById, getSingleUAVStatusSummary);

/**
 * Returns the list of UAV IDs that should be shown on the UI, sorted by their
 * error codes in a descending way, such that the drones with the most severe
 * errors get placed at the beginning of the list. Only 'warnings', 'errors'
 * and 'critical errors' are considered, 'informational messages' are ignored.
 */
export const getUAVIdsSortedByErrorCode = createSelector(
  getUAVIdList,
  getUAVIdToStateMapping,
  (uavIds, uavStatesById) =>
    orderBy(
      uavIds,
      [
        (uavId) =>
          Math.max(
            ...uavStatesById[uavId].errors.filter(
              (e) => getSeverityOfErrorCode(e) > 0
            )
          ),
      ],
      ['desc']
    )
);
>>>>>>> 26eb84ee
<|MERGE_RESOLUTION|>--- conflicted
+++ resolved
@@ -595,11 +595,7 @@
  * }
  * ```
  *
-<<<<<<< HEAD
- * ErrorCode.ON_GROUND is excluded as it is not a real error.
-=======
  * UAVErrorCode.ON_GROUND is excluded as it is not a real error.
->>>>>>> 26eb84ee
  */
 export const getErrorCodeSummaryForUAVsInMission = createSelector(
   getReverseMissionMapping,
@@ -612,11 +608,7 @@
       const uavState = uavStatesById[uavId];
       if (uavState) {
         for (const code of uavState.errors) {
-<<<<<<< HEAD
-          if (code !== ErrorCode.ON_GROUND) {
-=======
           if (code !== UAVErrorCode.ON_GROUND) {
->>>>>>> 26eb84ee
             result.push([code, [uavId, reverseMapping[uavId] || null]]);
           }
         }
@@ -643,11 +635,7 @@
     return false;
   }
 
-<<<<<<< HEAD
-  if (errors.length === 1 && errors[0] === ErrorCode.ON_GROUND) {
-=======
   if (errors.length === 1 && errors[0] === UAVErrorCode.ON_GROUND) {
->>>>>>> 26eb84ee
     // This is OK
     return false;
   }
@@ -692,19 +680,11 @@
 
   const maxError = Math.max(...uav.errors);
 
-<<<<<<< HEAD
-  if (maxError === ErrorCode.RETURN_TO_HOME) {
-    return Status.RTH;
-  }
-
-  if (maxError === ErrorCode.ON_GROUND) {
-=======
   if (maxError === UAVErrorCode.RETURN_TO_HOME) {
     return Status.RTH;
   }
 
   if (maxError === UAVErrorCode.ON_GROUND) {
->>>>>>> 26eb84ee
     return Status.SUCCESS;
   }
 
@@ -765,11 +745,7 @@
     if (maxError === UAVErrorCode.RETURN_TO_HOME) {
       // RTH is treated separately; it is always shown as the special RTH state
       textSemantics = Status.RTH;
-<<<<<<< HEAD
-    } else if (maxError === ErrorCode.ON_GROUND) {
-=======
     } else if (maxError === UAVErrorCode.ON_GROUND) {
->>>>>>> 26eb84ee
       // "on ground" is treated separately; it is always shown in green even
       // though it's technically an info message
       textSemantics = Status.SUCCESS;
@@ -821,8 +797,7 @@
 /* eslint-enable complexity */
 
 export const createSingleUAVStatusSummarySelector = () =>
-<<<<<<< HEAD
-  createSelector(getUAVById, getSingleUAVStatusSummary);
+  createDeepResultSelector(getUAVById, getSingleUAVStatusSummary);
 
 export const getFollowMapSelectionInUAVDetailsPanel = (state) =>
   state.uavs.panel.followMapSelection;
@@ -832,8 +807,6 @@
 
 export const getSelectedUAVIdInUAVDetailsPanel = (state) =>
   state.uavs.panel.selectedUAVId;
-=======
-  createDeepResultSelector(getUAVById, getSingleUAVStatusSummary);
 
 /**
  * Returns the list of UAV IDs that should be shown on the UI, sorted by their
@@ -857,5 +830,4 @@
       ],
       ['desc']
     )
-);
->>>>>>> 26eb84ee
+);