import clamp from 'lodash-es/clamp';
import PropTypes from 'prop-types';
import React, { useState } from 'react';
import { connect } from 'react-redux';
import { Resizable } from 'react-resizable';

<<<<<<< HEAD
import Box from '@material-ui/core/Box';
import { makeStyles } from '@material-ui/core/styles';

=======
>>>>>>> 26eb84ee
import DraggableDialog from '@skybrush/mui-components/lib/DraggableDialog';
import ResizableBox from '@skybrush/mui-components/lib/ResizableBox';

import { clearPendingUAVId } from '~/features/hotkeys/actions';
import { isPendingUAVIdOverlayVisible } from '~/features/hotkeys/selectors';

import {
  UAV_DETAILS_DIALOG_BODY_HEIGHT as BODY_HEIGHT,
  UAV_DETAILS_DIALOG_BODY_MIN_WIDTH as BODY_MIN_WIDTH,
  UAV_DETAILS_DIALOG_HEIGHT as HEIGHT,
  UAV_DETAILS_DIALOG_SIDEBAR_WIDTH as SIDEBAR_WIDTH,
} from './constants';

import {
  UAV_DETAILS_DIALOG_BODY_HEIGHT as BODY_HEIGHT,
  UAV_DETAILS_DIALOG_BODY_MIN_WIDTH as BODY_MIN_WIDTH,
  UAV_DETAILS_DIALOG_HEIGHT as HEIGHT,
  UAV_DETAILS_DIALOG_SIDEBAR_WIDTH as SIDEBAR_WIDTH,
} from './constants';

import {
  closeUAVDetailsDialog,
  getUAVDetailsDialogPosition,
  getUAVDetailsDialogWidth,
  isUAVDetailsDialogOpen,
  setUAVDetailsDialogPosition,
  setUAVDetailsDialogWidth,
} from './details';

import UAVDetailsDialogBody from './UAVDetailsDialogBody';
import UAVDetailsDialogSidebar from './UAVDetailsDialogSidebar';
import UAVDetailsDialogTabs from './UAVDetailsDialogTabs';

const useStyles = makeStyles(
  (theme) => ({
    resizeHandle: {
      width: 15,
      height: 50,

      position: 'absolute',
      right: 5,
      top: '50%',

      cursor: 'ew-resize',

      '&:after': {
        content: '""',
        display: 'block',

        width: 10,
        height: 50,

        borderRight: `5px dotted ${theme.palette.action.selected}`,
      },
    },
  }),
  { name: 'UAVDetailsDialog' }
);

const ResizeHandle = React.forwardRef(({ handleAxis, ...props }, ref) => {
  // The `handleAxis` prop is omitted, so React doesn't complain about it
  const classes = useStyles();
  return <Box ref={ref} className={classes.resizeHandle} {...props} />;
});

ResizeHandle.propTypes = {
  handleAxis: PropTypes.string,
};

/**
 * Presentation component for the dialog that allows the user to inspect the
 * details of a specific UAV.
 */
const UAVDetailsDialog = ({
  initialPosition,
  initialWidth,
  onClose,
  onDragStop,
  onResizeStop,
  open,
}) => {
  const horizontalBound = (window.innerWidth - initialWidth) / 2;
  const verticalBound = (window.innerHeight - HEIGHT) / 2;

  const defaultPosition = {
    x: clamp(initialPosition.x, -horizontalBound, horizontalBound),
    y: clamp(initialPosition.y, -verticalBound, verticalBound),
  };

<<<<<<< HEAD
  const [width, setWidth] = useState(initialWidth - SIDEBAR_WIDTH);

  const onResize = (_event, { size }) => {
    setWidth(size.width);
  };

=======
>>>>>>> 26eb84ee
  return (
    <DraggableDialog
      DraggableProps={{ bounds: 'parent', defaultPosition, onStop: onDragStop }}
      open={open}
      maxWidth={false}
      sidebarComponents={<UAVDetailsDialogSidebar />}
      toolbarComponent={(dragHandleId) => (
        <UAVDetailsDialogTabs dragHandle={dragHandleId} />
      )}
      onClose={onClose}
    >
<<<<<<< HEAD
      <Resizable
        width={width}
        height={BODY_HEIGHT}
        minConstraints={[BODY_MIN_WIDTH, BODY_HEIGHT]}
        axis='x'
        handle={<ResizeHandle />}
        onResize={onResize}
        onResizeStop={onResizeStop}
      >
        <Box
          // TODO: Why is `relative` necessary? Introduced in: c81d173647
          position='relative'
          width={width}
          maxWidth='100%'
          height={BODY_HEIGHT}
          overflow='auto'
        >
          <UAVDetailsDialogBody />
        </Box>
      </Resizable>
=======
      <ResizableBox
        axis='x'
        resizeHandles={['e']}
        initialSize={{
          width: initialWidth - SIDEBAR_WIDTH,
          height: BODY_HEIGHT,
        }}
        minConstraints={[BODY_MIN_WIDTH, BODY_HEIGHT]}
        boxProps={{ maxWidth: '100%' }}
        onResizeStop={onResizeStop}
      >
        <UAVDetailsDialogBody />
      </ResizableBox>
>>>>>>> 26eb84ee
    </DraggableDialog>
  );
};

UAVDetailsDialog.propTypes = {
  initialPosition: PropTypes.shape({
    x: PropTypes.number,
    y: PropTypes.number,
  }),
  initialWidth: PropTypes.number,
  onClose: PropTypes.func,
  onDragStop: PropTypes.func,
  onResizeStop: PropTypes.func,
  open: PropTypes.bool,
};

export default connect(
  // mapStateToProps
  (state) => ({
    initialPosition: getUAVDetailsDialogPosition(state),
    initialWidth: getUAVDetailsDialogWidth(state),
    open: isUAVDetailsDialogOpen(state),
  }),

  // mapDispatchToProps
  {
<<<<<<< HEAD
    onClose: closeUAVDetailsDialog,
=======
    onClose: () => (dispatch, getState) => {
      if (isPendingUAVIdOverlayVisible(getState())) {
        dispatch(clearPendingUAVId());
      } else {
        dispatch(closeUAVDetailsDialog());
      }
    },
>>>>>>> 26eb84ee
    onDragStop:
      (_event, { x, y }) =>
      (dispatch) => {
        dispatch(setUAVDetailsDialogPosition({ x, y }));
      },
    onResizeStop:
      (_event, { size }) =>
      (dispatch) => {
        dispatch(setUAVDetailsDialogWidth(size.width + SIDEBAR_WIDTH));
      },
  }
)(UAVDetailsDialog);<|MERGE_RESOLUTION|>--- conflicted
+++ resolved
@@ -1,27 +1,13 @@
 import clamp from 'lodash-es/clamp';
 import PropTypes from 'prop-types';
-import React, { useState } from 'react';
+import React from 'react';
 import { connect } from 'react-redux';
-import { Resizable } from 'react-resizable';
 
-<<<<<<< HEAD
-import Box from '@material-ui/core/Box';
-import { makeStyles } from '@material-ui/core/styles';
-
-=======
->>>>>>> 26eb84ee
 import DraggableDialog from '@skybrush/mui-components/lib/DraggableDialog';
 import ResizableBox from '@skybrush/mui-components/lib/ResizableBox';
 
 import { clearPendingUAVId } from '~/features/hotkeys/actions';
 import { isPendingUAVIdOverlayVisible } from '~/features/hotkeys/selectors';
-
-import {
-  UAV_DETAILS_DIALOG_BODY_HEIGHT as BODY_HEIGHT,
-  UAV_DETAILS_DIALOG_BODY_MIN_WIDTH as BODY_MIN_WIDTH,
-  UAV_DETAILS_DIALOG_HEIGHT as HEIGHT,
-  UAV_DETAILS_DIALOG_SIDEBAR_WIDTH as SIDEBAR_WIDTH,
-} from './constants';
 
 import {
   UAV_DETAILS_DIALOG_BODY_HEIGHT as BODY_HEIGHT,
@@ -43,42 +29,6 @@
 import UAVDetailsDialogSidebar from './UAVDetailsDialogSidebar';
 import UAVDetailsDialogTabs from './UAVDetailsDialogTabs';
 
-const useStyles = makeStyles(
-  (theme) => ({
-    resizeHandle: {
-      width: 15,
-      height: 50,
-
-      position: 'absolute',
-      right: 5,
-      top: '50%',
-
-      cursor: 'ew-resize',
-
-      '&:after': {
-        content: '""',
-        display: 'block',
-
-        width: 10,
-        height: 50,
-
-        borderRight: `5px dotted ${theme.palette.action.selected}`,
-      },
-    },
-  }),
-  { name: 'UAVDetailsDialog' }
-);
-
-const ResizeHandle = React.forwardRef(({ handleAxis, ...props }, ref) => {
-  // The `handleAxis` prop is omitted, so React doesn't complain about it
-  const classes = useStyles();
-  return <Box ref={ref} className={classes.resizeHandle} {...props} />;
-});
-
-ResizeHandle.propTypes = {
-  handleAxis: PropTypes.string,
-};
-
 /**
  * Presentation component for the dialog that allows the user to inspect the
  * details of a specific UAV.
@@ -99,15 +49,6 @@
     y: clamp(initialPosition.y, -verticalBound, verticalBound),
   };
 
-<<<<<<< HEAD
-  const [width, setWidth] = useState(initialWidth - SIDEBAR_WIDTH);
-
-  const onResize = (_event, { size }) => {
-    setWidth(size.width);
-  };
-
-=======
->>>>>>> 26eb84ee
   return (
     <DraggableDialog
       DraggableProps={{ bounds: 'parent', defaultPosition, onStop: onDragStop }}
@@ -119,28 +60,6 @@
       )}
       onClose={onClose}
     >
-<<<<<<< HEAD
-      <Resizable
-        width={width}
-        height={BODY_HEIGHT}
-        minConstraints={[BODY_MIN_WIDTH, BODY_HEIGHT]}
-        axis='x'
-        handle={<ResizeHandle />}
-        onResize={onResize}
-        onResizeStop={onResizeStop}
-      >
-        <Box
-          // TODO: Why is `relative` necessary? Introduced in: c81d173647
-          position='relative'
-          width={width}
-          maxWidth='100%'
-          height={BODY_HEIGHT}
-          overflow='auto'
-        >
-          <UAVDetailsDialogBody />
-        </Box>
-      </Resizable>
-=======
       <ResizableBox
         axis='x'
         resizeHandles={['e']}
@@ -154,7 +73,6 @@
       >
         <UAVDetailsDialogBody />
       </ResizableBox>
->>>>>>> 26eb84ee
     </DraggableDialog>
   );
 };
@@ -181,9 +99,6 @@
 
   // mapDispatchToProps
   {
-<<<<<<< HEAD
-    onClose: closeUAVDetailsDialog,
-=======
     onClose: () => (dispatch, getState) => {
       if (isPendingUAVIdOverlayVisible(getState())) {
         dispatch(clearPendingUAVId());
@@ -191,7 +106,6 @@
         dispatch(closeUAVDetailsDialog());
       }
     },
->>>>>>> 26eb84ee
     onDragStop:
       (_event, { x, y }) =>
       (dispatch) => {
