/**
 * @file Slice of the state object that handles the state of the UAV details
 * dialog.
 */

import { createSlice } from '@reduxjs/toolkit';

import { setSelection } from '~/features/map/selection';
import { globalIdToUavId, isUavId } from '~/model/identifiers';
import { noPayload } from '~/utils/redux';

import { UAV_DETAILS_DIALOG_MIN_WIDTH } from './constants';

const { actions, reducer } = createSlice({
  name: 'uav-details',

  initialState: {
    open: false,
    selectedUAVId: undefined,
    selectedTab: 'preflight',
    position: { x: 0, y: 0 },
    width: UAV_DETAILS_DIALOG_MIN_WIDTH,
  },

  reducers: {
    openUAVDetailsDialog(state, { payload }) {
      state.selectedUAVId = payload;
      state.open = true;
    },

    closeUAVDetailsDialog: noPayload((state) => {
      state.open = false;
    }),

    setSelectedTabInUAVDetailsDialog(state, { payload }) {
      state.selectedTab = payload;
    },

<<<<<<< HEAD
=======
    setSelectedUAVIdInUAVDetailsDialog(state, { payload }) {
      state.selectedUAVId = payload;
    },

>>>>>>> 26eb84ee
    setUAVDetailsDialogPosition(state, { payload }) {
      state.position = payload;
    },

    setUAVDetailsDialogWidth(state, { payload }) {
      state.width = payload;
    },
<<<<<<< HEAD
=======
  },

  extraReducers: {
    [setSelection](state, { payload: selection }) {
      const selectedUAVs = selection.filter(isUavId);
      if (selectedUAVs.length > 0) {
        state.selectedUAVId = globalIdToUavId(selectedUAVs[0]);
      }
    },
>>>>>>> 26eb84ee
  },
});

export const {
  openUAVDetailsDialog,
  closeUAVDetailsDialog,
  setSelectedTabInUAVDetailsDialog,
<<<<<<< HEAD
=======
  setSelectedUAVIdInUAVDetailsDialog,
>>>>>>> 26eb84ee
  setUAVDetailsDialogPosition,
  setUAVDetailsDialogWidth,
} = actions;

export const isUAVDetailsDialogOpen = (state) => state.dialogs.uavDetails.open;

export const getSelectedUAVIdInUAVDetailsDialog = (state) =>
  state.dialogs.uavDetails.selectedUAVId;

export const getSelectedTabInUAVDetailsDialog = (state) =>
  state.dialogs.uavDetails.selectedTab;

export const getUAVDetailsDialogPosition = (state) =>
  state.dialogs.uavDetails.position;

export const getUAVDetailsDialogWidth = (state) =>
  state.dialogs.uavDetails.width;

export default reducer;<|MERGE_RESOLUTION|>--- conflicted
+++ resolved
@@ -36,13 +36,10 @@
       state.selectedTab = payload;
     },
 
-<<<<<<< HEAD
-=======
     setSelectedUAVIdInUAVDetailsDialog(state, { payload }) {
       state.selectedUAVId = payload;
     },
 
->>>>>>> 26eb84ee
     setUAVDetailsDialogPosition(state, { payload }) {
       state.position = payload;
     },
@@ -50,8 +47,6 @@
     setUAVDetailsDialogWidth(state, { payload }) {
       state.width = payload;
     },
-<<<<<<< HEAD
-=======
   },
 
   extraReducers: {
@@ -61,7 +56,6 @@
         state.selectedUAVId = globalIdToUavId(selectedUAVs[0]);
       }
     },
->>>>>>> 26eb84ee
   },
 });
 
@@ -69,10 +63,7 @@
   openUAVDetailsDialog,
   closeUAVDetailsDialog,
   setSelectedTabInUAVDetailsDialog,
-<<<<<<< HEAD
-=======
   setSelectedUAVIdInUAVDetailsDialog,
->>>>>>> 26eb84ee
   setUAVDetailsDialogPosition,
   setUAVDetailsDialogWidth,
 } = actions;
