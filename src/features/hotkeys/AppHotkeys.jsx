/**
 * @file File for storing hotkey configuration.
 */

import mapValues from 'lodash-es/mapValues';
import PropTypes from 'prop-types';
import React from 'react';
import { configure as configureHotkeys, GlobalHotKeys } from 'react-hotkeys';
import { connect } from 'react-redux';

import { removeSelectedFeatures } from '~/features/map-features/actions';
import { selectAllUAVs } from '~/features/map/selection';
import { removeSelectedMissionItems } from '~/features/mission/actions';
import { getPreferredCommunicationChannelIndex } from '~/features/mission/selectors';
import { togglePreferredChannel } from '~/features/mission/slice';
import {
  toggleBroadcast,
  toggleDeveloperMode,
} from '~/features/session/actions';
import { isBroadcast } from '~/features/session/selectors';
import { toggleMissionIds } from '~/features/settings/slice';
import { handlers as showConfiguratorHandlers } from '~/features/show-configurator/hotkeys';
import { requestRemovalOfSelectedUAVs } from '~/features/uavs/actions';
import { openUAVDetailsDialog } from '~/features/uavs/details';
import { getSelectedUAVIds, getUAVIdList } from '~/features/uavs/selectors';
import { clearStoreAfterConfirmation } from '~/store';
import { createUAVOperationThunks } from '~/utils/messaging';

import {
  appendToPendingUAVId,
  clearSelectionOrPendingUAVId,
  copyCoordinates,
  deleteLastCharacterOfPendingUAVId,
  handlePendingUAVIdThenDispatch,
} from './actions';
import keyMap from './keymap';
import { getActiveHotkeyScope } from './selectors';
import {
  isKeyboardNavigationActive,
  sendKeyboardNavigationSignal,
} from './signal';
import { showHotkeyDialog } from './slice';
import { HotkeyScope } from './types';

configureHotkeys({
  // This is necessary to ensure that the appropriate handlers are triggered
  // when digit keys are pressed in rapid succession; otherwise it can happen
  // that the keydown event of the second key is triggered before the keyup
  // event of the first key, and react-hotkeys would then be evaluating the
  // key combination only
  allowCombinationSubmatches: true,

  // Make sure that repeated key-down events are triggered when the user holds
  // down the arrow keys for a longer period
  ignoreRepeatedEventsWhenKeyHeldDown: false,

  // Uncomment the next line for debugging problems with hotkeys
  // logLevel: 'debug',
});

// We use GlobalHotKeys here because the plain HotKeys component does not
// play nicely with multiple React root components; hotkeys defined in one of
// the root component may overwrite others when we try to retrieve the
// application keymap from react-hotkeys. This is because react-hotkeys fails
// to link the hotKeyParentId property of one <HotKeys> component to another
// if they are in different React root components.
//
// Luckily it is not a problem if we use GlobalHotKeys "outside" the workbench
// and normal <HotKeys> "inside" the workbench.

const AppHotkeys = ({ activeHotkeyScope, handlers }) => {
  const filteredKeyMap = Object.fromEntries(
    Object.entries(keyMap).filter(([, { scopes }]) =>
      scopes.includes(activeHotkeyScope)
    )
  );
  return (
    <GlobalHotKeys allowChanges keyMap={filteredKeyMap} handlers={handlers} />
  );
};

const bindHotkeyHandlers = (reduxHandlers, nonReduxHandlers, dispatch) => ({
  ...nonReduxHandlers,
  ...mapValues(reduxHandlers, (handler) => (event) => {
    if (event.defaultPrevented) {
      return;
    }
    // Prevent the default action of the event (e.g. scrolling the page
    event.preventDefault();
    dispatch(handler());
  }),
});

AppHotkeys.propTypes = {
  activeHotkeyScope: PropTypes.oneOf(Object.values(HotkeyScope)),
  handlers: PropTypes.object,
};

/**
 * Object that maps common UAV operation names (`shutdown`, `takeOff` etc) to
 * action thunks that execute the given UAV operation on the current selection.
 */
const uavOperationThunks = createUAVOperationThunks({
  getTargetedUAVIds(state) {
    return isBroadcast(state) ? getUAVIdList(state) : getSelectedUAVIds(state);
  },
  // getTargetedUAVIds: getSelectedUAVIds,
  getTransportOptions(state) {
    const broadcast = isBroadcast(state);
    const channel = getPreferredCommunicationChannelIndex(state);
    return { broadcast, channel: channel || 0 };
  },
});

const callUAVActionOnSelection = (actionName) => () => {
  const func = uavOperationThunks[actionName];
  if (func && typeof func === 'function') {
    return func();
  } else {
    console.warn(`Attempted to perform unknown action: ${actionName}`);
    return () => {};
  }
};

export default connect(
  // mapStateToProps
  (state) => ({
    activeHotkeyScope: getActiveHotkeyScope(state),
  }),
  // mapDispatchToProps
  (dispatch) => ({
    handlers: bindHotkeyHandlers(
      // Redux actions bound to hotkeys
      {
        ACTIVATE_SELECTION: handlePendingUAVIdThenDispatch(
          () => (dispatch, getState) => {
            if (isKeyboardNavigationActive()) {
              sendKeyboardNavigationSignal('ACTIVATE_SELECTION')();
            } else {
              const selectedUAVIds = getSelectedUAVIds(getState());
              if (selectedUAVIds && selectedUAVIds.length > 0) {
                dispatch(openUAVDetailsDialog(selectedUAVIds.at(-1)));
              }
            }
          },
          { executeOnlyWithoutPendingUAVId: true }
        ),
        CLEAR_SELECTION: clearSelectionOrPendingUAVId,
        COPY_COORDINATES: copyCoordinates,
        DELETE_LAST_CHARACTER: deleteLastCharacterOfPendingUAVId,
        REMOVE_SELECTION: handlePendingUAVIdThenDispatch(() => (dispatch) => {
          dispatch(requestRemovalOfSelectedUAVs());
          dispatch(removeSelectedFeatures());
          dispatch(removeSelectedMissionItems());
        }),
        SELECT_ALL_DRONES: selectAllUAVs,
        SEND_FLASH_LIGHTS_COMMAND: handlePendingUAVIdThenDispatch(
          callUAVActionOnSelection('flashLight')
        ),
        SEND_TAKEOFF_COMMAND: callUAVActionOnSelection('takeOff'),
        SEND_LANDING_COMMAND: callUAVActionOnSelection('land'),
        SEND_POSITION_HOLD_COMMAND: callUAVActionOnSelection('holdPosition'),
        SEND_RTH_COMMAND: callUAVActionOnSelection('returnToHome'),
        SHOW_HOTKEY_DIALOG: showHotkeyDialog,
        TOGGLE_BROADCAST_MODE: toggleBroadcast,
        TOGGLE_BROADCAST_MODE_LEGACY: toggleBroadcast,
        TOGGLE_PREFERRED_CHANNEL: togglePreferredChannel,
        TOGGLE_DEVELOPER_MODE: toggleDeveloperMode,
        TOGGLE_SORT_BY_MISSION_ID: toggleMissionIds,
        TYPE_0: () => appendToPendingUAVId(0),
        TYPE_1: () => appendToPendingUAVId(1),
        TYPE_2: () => appendToPendingUAVId(2),
        TYPE_3: () => appendToPendingUAVId(3),
        TYPE_4: () => appendToPendingUAVId(4),
        TYPE_5: () => appendToPendingUAVId(5),
        TYPE_6: () => appendToPendingUAVId(6),
        TYPE_7: () => appendToPendingUAVId(7),
        TYPE_8: () => appendToPendingUAVId(8),
        TYPE_9: () => appendToPendingUAVId(9),
        TYPE_S: () => appendToPendingUAVId('s'),
<<<<<<< HEAD
        TYPE_MINUS: () => appendToPendingUAVId('-'),
        ...siteSurveyHandlers,
=======
        ...showConfiguratorHandlers,
>>>>>>> a15c0708
      },
      // Plain callable functions bound to hotkeys
      {
        CLEAR_STORED_SETTINGS: clearStoreAfterConfirmation,
        PAGE_DOWN: sendKeyboardNavigationSignal('PAGE_DOWN'),
        PAGE_UP: sendKeyboardNavigationSignal('PAGE_UP'),
        SELECT_FIRST: sendKeyboardNavigationSignal('SELECT_FIRST'),
        SELECT_LAST: sendKeyboardNavigationSignal('SELECT_LAST'),
        SELECT_DOWN: sendKeyboardNavigationSignal('SELECT_DOWN'),
        SELECT_UP: sendKeyboardNavigationSignal('SELECT_UP'),
        SELECT_LEFT: sendKeyboardNavigationSignal('SELECT_LEFT'),
        SELECT_RIGHT: sendKeyboardNavigationSignal('SELECT_RIGHT'),
      },
      dispatch
    ),
  })
)(AppHotkeys);<|MERGE_RESOLUTION|>--- conflicted
+++ resolved
@@ -178,12 +178,8 @@
         TYPE_8: () => appendToPendingUAVId(8),
         TYPE_9: () => appendToPendingUAVId(9),
         TYPE_S: () => appendToPendingUAVId('s'),
-<<<<<<< HEAD
         TYPE_MINUS: () => appendToPendingUAVId('-'),
-        ...siteSurveyHandlers,
-=======
         ...showConfiguratorHandlers,
->>>>>>> a15c0708
       },
       // Plain callable functions bound to hotkeys
       {
