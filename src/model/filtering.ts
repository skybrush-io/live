import * as memoize from 'memoizee';

import { type StoredUAV } from '~/features/uavs/types';
import { type PreparedI18nKey, tt } from '~/i18n';

import {
  isErrorCodeOrMoreSevere,
  isWarningCodeOrMoreSevere,
} from './status-codes';
import { UAVAge } from './uav';
import UAVErrorCode from '~/flockwave/UAVErrorCode';

/**
 * Enum that describes the possible filtering presets for a list that shows UAVs.
 */
export enum UAVFilter {
  DEFAULT = 'default',
  WITH_WARNINGS = 'withWarnings',
  WITH_ERRORS = 'withErrors',
  INACTIVE_ONLY = 'inactiveOnly',
  SLEEPING = 'sleeping',
  // INACTIVE_ONLY could be NO_TELEMETRY after the rename, but we cannot change
  // its string value because people might have saved state slices with
  // 'inactiveOnly' and it would be a fuss to migrate these. So, to keep things
  // simple and consistent, we kept the old naming and changed the _displayed_
  // labels only.
}

/**
 * Order in which the UAV filter presets should appear on the UI.
 */
export const UAVFilters: readonly UAVFilter[] = [
  UAVFilter.DEFAULT,
  UAVFilter.WITH_WARNINGS,
  UAVFilter.WITH_ERRORS,
  UAVFilter.INACTIVE_ONLY,
  UAVFilter.SLEEPING,
] as const;

/**
 * Human-readable labels that should be used on the UI to represent a UAV filter preset.
 */
export const labelsForUAVFilter: Record<UAVFilter, PreparedI18nKey> = {
  [UAVFilter.DEFAULT]: tt('filtering.label.all'),
  [UAVFilter.WITH_WARNINGS]: tt('filtering.label.warningsAndErrors'),
  [UAVFilter.WITH_ERRORS]: tt('filtering.label.errors'),
  [UAVFilter.INACTIVE_ONLY]: tt('filtering.label.noTelemetry'),
  [UAVFilter.SLEEPING]: tt('filtering.label.sleeping'),
};

/**
 * Human-readable short labels that should be used on the UI to represent a UAV filter preset.
 */
export const shortLabelsForUAVFilter: Record<UAVFilter, PreparedI18nKey> = {
  [UAVFilter.DEFAULT]: tt('filtering.shortLabel.all'),
  [UAVFilter.WITH_WARNINGS]: tt('filtering.shortLabel.warningsAndErrors'),
  [UAVFilter.WITH_ERRORS]: tt('filtering.shortLabel.errors'),
  [UAVFilter.INACTIVE_ONLY]: tt('filtering.shortLabel.noTelemetry'),
  [UAVFilter.SLEEPING]: tt('filtering.shortLabel.sleeping'),
};

export const getFilterFunctionForUAVFilter = memoize(
  (
    filterId: UAVFilter
  ): ((uav: StoredUAV | undefined) => boolean) | undefined => {
    switch (filterId) {
      case UAVFilter.WITH_ERRORS:
        return (uav) =>
          uav && Array.isArray(uav.errors) && uav.errors.length > 0
            ? isErrorCodeOrMoreSevere(Math.max(...uav.errors))
            : false;

      case UAVFilter.WITH_WARNINGS:
        return (uav) =>
          uav && Array.isArray(uav.errors) && uav.errors.length > 0
            ? isWarningCodeOrMoreSevere(Math.max(...uav.errors))
            : false;

      case UAVFilter.INACTIVE_ONLY:
        return (uav) => uav?.age !== UAVAge.ACTIVE;
<<<<<<< HEAD
=======

      case UAVFilter.SLEEPING:
        return (uav) =>
          uav && Array.isArray(uav.errors)
            ? uav.errors.includes(UAVErrorCode.SLEEPING)
            : false;
>>>>>>> d33c112d

      default:
        return undefined;
    }
  }
);<|MERGE_RESOLUTION|>--- conflicted
+++ resolved
@@ -78,15 +78,12 @@
 
       case UAVFilter.INACTIVE_ONLY:
         return (uav) => uav?.age !== UAVAge.ACTIVE;
-<<<<<<< HEAD
-=======
 
       case UAVFilter.SLEEPING:
         return (uav) =>
           uav && Array.isArray(uav.errors)
             ? uav.errors.includes(UAVErrorCode.SLEEPING)
             : false;
->>>>>>> d33c112d
 
       default:
         return undefined;
