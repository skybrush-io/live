--- conflicted
+++ resolved
@@ -225,24 +225,21 @@
                 );
               }
 
-<<<<<<< HEAD
-          if (this.props.addPointToMission) {
-            result.push(
-              <MenuItem
-                key='addPointToMission'
-                dense
-                onClick={this._addPointToMission}
-              >
-                <ListItemIcon>
-                  <Add />
-                </ListItemIcon>
-                Add point to mission
-              </MenuItem>
-            );
-          }
-
-=======
->>>>>>> 5643d5db
+              if (this.props.addPointToMission) {
+                result.push(
+                  <MenuItem
+                    key='addPointToMission'
+                    dense
+                    onClick={this._addPointToMission}
+                  >
+                    <ListItemIcon>
+                      <Add />
+                    </ListItemIcon>
+                    Add point to mission
+                  </MenuItem>
+                );
+              }
+
               if (this.props.setMapCoordinateSystemOrigin) {
                 result.push(
                   <MenuItem
