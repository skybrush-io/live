import dropWhile from 'lodash-es/dropWhile';
import takeWhile from 'lodash-es/takeWhile';
import unary from 'lodash-es/unary';
import memoizeOne from 'memoize-one';
import memoize from 'memoizee';
import PropTypes from 'prop-types';
import React from 'react';
import { connect } from 'react-redux';

import * as Coordinate from 'ol/coordinate';
import Point from 'ol/geom/Point';
import { getPointResolution } from 'ol/proj';
import { Circle, Icon, Style, Text } from 'ol/style';

import { Feature, geom, layer as olLayer, source } from '@collmot/ol-react';

import Checkbox from '@material-ui/core/Checkbox';
import FormControlLabel from '@material-ui/core/FormControlLabel';
import FormGroup from '@material-ui/core/FormGroup';

import Colors from '~/components/colors';
import {
  convexHullPolygon,
  ConvexHullVariant,
  homePositionPoints,
  landingPositionPoints,
} from '~/components/map/layers/ShowInfoLayer';
import { Tool } from '~/components/map/tools';
import { setLayerParametersById } from '~/features/map/layers';
import {
  getCurrentMissionItemIndex,
  getCurrentMissionItemRatio,
  getGPSBasedHomePositionsInMission,
  getGPSBasedLandingPositionsInMission,
  getMinimumDistanceBetweenHomePositions,
  getMinimumDistanceBetweenLandingPositions,
  getMissionItemsOfTypeWithIndices,
  getMissionItemsWithAreasInOrder,
  getMissionItemsWithCoordinatesInOrder,
  getSelectedMissionIndicesForTrajectoryDisplay,
} from '~/features/mission/selectors';
import {
  getConvexHullOfShowInWorldCoordinates,
  getOutdoorShowOrientation,
  getOutdoorShowOrigin,
} from '~/features/show/selectors';
import { getSelectedUAVIdsForTrajectoryDisplay } from '~/features/uavs/selectors';
import {
  MAP_ORIGIN_ID,
  MISSION_ITEM_LINE_STRING_ID,
  MISSION_ORIGIN_ID,
  missionItemIdToGlobalId,
  originIdToGlobalId,
  plannedTrajectoryIdToGlobalId,
} from '~/model/identifiers';
import { setLayerEditable, setLayerSelectable } from '~/model/layers';
import { MissionItemType } from '~/model/missions';
import { getMapOriginRotationAngle } from '~/selectors/map';
import { getSelection } from '~/selectors/selection';
import { hasFeature } from '~/utils/configuration';
import { mapViewCoordinateFromLonLat } from '~/utils/geography';
import { closePolygon, toRadians } from '~/utils/math';
import CustomPropTypes from '~/utils/prop-types';
import {
  dashedThinOutline,
  dottedThickOutline,
  fill,
  lineStringArrow,
  stroke,
  thickOutline,
  thinOutline,
  whiteThickOutline,
  whiteThinOutline,
} from '~/utils/styles';
import MissionSlotTrajectoryFeature from '~/views/map/features/MissionSlotTrajectoryFeature';
import UAVTrajectoryFeature from '~/views/map/features/UAVTrajectoryFeature';

import { styleForPointsOfPolygon } from './features';

import mapMarkerOutline from '~/../assets/img/map-marker-outline.svg';
import mapMarker from '~/../assets/img/map-marker.svg';
import missionOriginMarkerIcon from '~/../assets/img/mission-origin-marker.svg';

// Estimate the character width based on the font size.
const TAKEOFF_LANDING_POSITION_LABEL_FONT_SIZE = 12;
const TAKEOFF_LANDING_POSITION_CHARACTER_WIDTH =
  TAKEOFF_LANDING_POSITION_LABEL_FONT_SIZE * 0.6;

// === Settings for this particular layer type ===

const MissionInfoLayerSettingsPresentation = ({
  layer,
  setLayerParameters,
}) => {
  const { parameters } = layer;
  const {
    showConvexHull,
    showOrigin,
    showHomePositions,
    showLandingPositions,
    showMissionItems,
    showMissionOrigin,
    showTrajectoriesOfSelection,
  } = parameters || {};

  const handleChange = (name) => (event) =>
    setLayerParameters({ [name]: event.target.checked });

  return (
    <FormGroup>
      <FormControlLabel
        control={
          <Checkbox
            checked={Boolean(showOrigin)}
            value='showOrigin'
            onChange={handleChange('showOrigin')}
          />
        }
        label='Show map origin'
      />
      <FormControlLabel
        control={
          <Checkbox
            checked={Boolean(showMissionOrigin)}
            value='showMissionOrigin'
            onChange={handleChange('showMissionOrigin')}
          />
        }
        label='Show mission origin'
      />
      <FormControlLabel
        control={
          <Checkbox
            checked={Boolean(showHomePositions)}
            value='showHomePositions'
            onChange={handleChange('showHomePositions')}
          />
        }
        label='Show home positions'
      />
      <FormControlLabel
        control={
          <Checkbox
            checked={Boolean(showLandingPositions)}
            value='showLandingPositions'
            onChange={handleChange('showLandingPositions')}
          />
        }
        label='Show landing positions'
      />
      {hasFeature('showControl') && (
        <>
          <FormControlLabel
            control={
              <Checkbox
                checked={Boolean(showConvexHull)}
                value='showConvexHull'
                onChange={handleChange('showConvexHull')}
              />
            }
            label='Show convex hull of trajectories'
          />
          <FormControlLabel
            control={
              <Checkbox
                checked={Boolean(showTrajectoriesOfSelection)}
                value='showTrajectoriesOfSelection'
                onChange={handleChange('showTrajectoriesOfSelection')}
              />
            }
            label='Show trajectories of selected drones'
          />
        </>
      )}
      {hasFeature('missionEditor') && (
        <FormControlLabel
          control={
            <Checkbox
              checked={Boolean(showMissionItems)}
              value='showMissionItems'
              onChange={handleChange('showMissionItems')}
            />
          }
          label='Show mission items'
        />
      )}
    </FormGroup>
  );
};

MissionInfoLayerSettingsPresentation.propTypes = {
  layer: PropTypes.object,
  setLayerParameters: PropTypes.func,
};

export const MissionInfoLayerSettings = connect(
  // mapStateToProps
  null,
  // mapDispatchToProps
  (dispatch, ownProps) => ({
    setLayerParameters(parameters) {
      dispatch(setLayerParametersById(ownProps.layerId, parameters));
    },
  })
)(MissionInfoLayerSettingsPresentation);

// === The actual layer to be rendered ===

function markAsSelectableAndEditable(layer) {
  if (layer) {
    setLayerEditable(layer.layer);
    setLayerSelectable(layer.layer);
  }
}

/**
 * Styling for stroke of the X axis of the coordinate system.
 */
const redLine = stroke(Colors.axes.x, 2);

/**
 * Styling for the stroke of the Y axis of the coordinate system.
 */
const greenLine = stroke(Colors.axes.y, 2);

/**
 * Fill color to use for the origin marker.
 */
const originMarkerFill = fill(Colors.markers.origin);

/**
<<<<<<< HEAD
=======
 * Shape to use for takeoff markers.
 */
const takeoffTriangle = new RegularShape({
  fill: fill(Colors.markers.takeoff),
  points: 3,
  radius: 6,
  stroke: blackVeryThinOutline,
});

/**
 * Style to use for takeoff markers.
 */
const takeoffTriangleStyle = new Style({ image: takeoffTriangle });

/**
 * Shape to use for landing markers.
 */
const landingMarker = new RegularShape({
  fill: fill(Colors.markers.landing),
  points: 3,
  radius: 6,
  rotation: Math.PI,
  stroke: blackVeryThinOutline,
});

/**
 * Style to use for landing markers.
 */
const landingMarkerStyle = new Style({ image: landingMarker });

/**
>>>>>>> 19e915ee
 * Styling function for the marker representing the origin of the map
 * coordinate system.
 */
const originStyles = (selected, axis) => [
  // Circle and label
  new Style({
    /* eslint-disable object-shorthand */
    geometry: (feature) => {
      const geom = feature.getGeometry();
      const origin = geom.getFirstCoordinate();
      return new Point(origin);
    },
    image: new Circle({
      fill: originMarkerFill,
      radius: 8,
      stroke: selected ? whiteThickOutline : whiteThinOutline,
    }),
    /*
    text: new Text({
      font: '12px sans-serif',
      offsetY: 16,
      text: 'Origin',
      textAlign: 'center',
    }),
    */
    /* eslint-enable object-shorthand */
  }),

  // Arrow
  new Style({
    stroke: axis === 'x' ? redLine : greenLine,
  }),
];

/**
<<<<<<< HEAD
=======
 * Memoized function to generate styles for takeoff position markers and labels.
 */
const takeoffPositionStyleWithLabel = memoize(
  (id) =>
    new Style({
      image: takeoffTriangle,
      text: new Text({
        font: `${TAKEOFF_LANDING_POSITION_LABEL_FONT_SIZE}px sans-serif`,
        offsetY: TAKEOFF_LANDING_POSITION_LABEL_FONT_SIZE,
        text: formatMissionId(Number(globalIdToHomePositionId(id))),
        textAlign: 'center',
      }),
    })
);

/**
 * Memoized function to generate styles for landing position markers and labels.
 */
const landingPositionStyleWithLabel = memoize(
  (id) =>
    new Style({
      image: landingMarker,
      text: new Text({
        font: `${TAKEOFF_LANDING_POSITION_LABEL_FONT_SIZE}px sans-serif`,
        offsetY: -TAKEOFF_LANDING_POSITION_LABEL_FONT_SIZE,
        text: formatMissionId(Number(globalIdToLandingPositionId(id))),
        textAlign: 'center',
      }),
    })
);

/**
 * Factory for creating style functions that dynamically show / hide the label
 * of a position marker based on spacing, estimated width and map resolution.
 */
const styleFunctionFactoryForPositionWithDynamicallyVisibleLabel =
  (
    styleWithoutLabel,
    styleWithLabel,
    minimumDistanceBetweenPositions,
    estimatedLabelWidth
  ) =>
  (feature, resolution) => {
    const pointResolution = getPointResolution(
      'EPSG:3857',
      resolution,
      feature.getGeometry().getCoordinates()
    );

    /**
     * The labels should only be visible if there is enough space between the
     * positions to fit them without overlap given the spacing and resolution.
     *
     * Units of the calculation:
     * - distance: m
     * - width: px
     * - resolution: m/px
     */
    return minimumDistanceBetweenPositions >
      estimatedLabelWidth * pointResolution
      ? styleWithLabel(feature.getId())
      : styleWithoutLabel;
  };

/**
>>>>>>> 19e915ee
 * Style for the marker representing the individual items in a waypoint mission.
 */
const createMissionItemBaseStyle = memoize(
  (current, done, selected) => (feature) => {
    const index = feature.get('index');
    const style = {
      image: new Icon({
        src: mapMarker,
        anchor: [0.5, 0.95],
        color: selected
          ? Colors.selectedMissionItem
          : done
            ? Colors.doneMissionItem
            : current
              ? Colors.currentMissionItem
              : Colors.missionItem,
        rotateWithView: false,
        snapToPixel: false,
      }),
      text: new Text({
        font: '12px sans-serif',
        offsetY: -17,
        text: index !== undefined ? String(index + 1) : '?',
        textAlign: 'center',
      }),
    };

    if (selected) {
      const selectedStyle = {
        image: new Icon({
          src: mapMarkerOutline,
          anchor: [0.5, 0.95],
          rotateWithView: false,
          snapToPixel: false,
        }),
      };
      return [new Style(selectedStyle), new Style(style)];
    } else {
      return new Style(style);
    }
  }
);

/**
 * Style for the marker representing the origin of the mission-specific
 * coordinate system.
 */
const createMissionOriginStyle = memoizeOne(
  (heading) =>
    new Style({
      image: new Icon({
        src: missionOriginMarkerIcon,
        rotateWithView: true,
        rotation: toRadians(heading),
        snapToPixel: false,
      }),
    })
);

/**
 * Style for the flight area of the mission.
 */
const missionFlightAreaBaseStyle = new Style({
  stroke: dashedThinOutline(Colors.flightArea),
});
const missionFlightAreaSelectionStyle = new Style({
  stroke: whiteThinOutline,
});
const missionFlightAreaEditStyle = (selected) =>
  styleForPointsOfPolygon(selected, Colors.flightArea);

/**
 * Styles for the linestrings connecting the mission items in a waypoint
 * mission to show the expected trajectory.
 */
const doneMissionItemLineStringStyle = new Style({
  stroke: thickOutline(Colors.doneMissionItem),
});
const todoMissionItemLineStringStyle = new Style({
  stroke: thinOutline(Colors.missionItem),
});
const auxiliaryMissionItemLineStringStyle = (feature) => [
  new Style({
    stroke: dottedThickOutline(Colors.auxiliaryMissionItem),
  }),
  lineStringArrow(Colors.auxiliaryMissionItem, 'start')(feature),
  lineStringArrow(Colors.auxiliaryMissionItem, 'end')(feature),
];

/**
 * Global identifiers for certain mission-specific features.
 */
const MAP_ORIGIN_GLOBAL_ID = originIdToGlobalId(MAP_ORIGIN_ID);
const MISSION_ITEM_LINE_STRING_GLOBAL_ID = plannedTrajectoryIdToGlobalId(
  MISSION_ITEM_LINE_STRING_ID
);
const MISSION_ORIGIN_GLOBAL_ID = originIdToGlobalId(MISSION_ORIGIN_ID);

<<<<<<< HEAD
=======
const landingPositionPoints = (
  landingPositions,
  minimumDistanceBetweenLandingPositions,
  estimatedLandingPositionLabelWidth = landingPositions
    ? formatMissionId(landingPositions.length - 1).length *
      TAKEOFF_LANDING_POSITION_CHARACTER_WIDTH
    : 0
) =>
  Array.isArray(landingPositions)
    ? landingPositions
        .map((landingPosition, index) => {
          const featureKey = `land.${index}`;

          if (!landingPosition) {
            return null;
          }

          const globalIdOfFeature = landingPositionIdToGlobalId(index);
          const center = mapViewCoordinateFromLonLat([
            landingPosition.lon,
            landingPosition.lat,
          ]);

          return (
            <Feature
              key={featureKey}
              id={globalIdOfFeature}
              style={styleFunctionFactoryForPositionWithDynamicallyVisibleLabel(
                landingMarkerStyle,
                landingPositionStyleWithLabel,
                minimumDistanceBetweenLandingPositions,
                estimatedLandingPositionLabelWidth
              )}
            >
              <geom.Point coordinates={center} />
            </Feature>
          );
        })
        .filter(Boolean)
    : [];

const homePositionPoints = (
  homePositions,
  minimumDistanceBetweenHomePositions,
  estimatedTakeoffPositionLabelWidth = homePositions
    ? formatMissionId(homePositions.length - 1).length *
      TAKEOFF_LANDING_POSITION_CHARACTER_WIDTH
    : 0
) =>
  Array.isArray(homePositions)
    ? homePositions
        .map((homePosition, index) => {
          const featureKey = `home.${index}`;

          if (!homePosition) {
            return null;
          }

          const globalIdOfFeature = homePositionIdToGlobalId(index);
          const center = mapViewCoordinateFromLonLat([
            homePosition.lon,
            homePosition.lat,
          ]);

          return (
            <Feature
              key={featureKey}
              id={globalIdOfFeature}
              style={styleFunctionFactoryForPositionWithDynamicallyVisibleLabel(
                takeoffTriangleStyle,
                takeoffPositionStyleWithLabel,
                minimumDistanceBetweenHomePositions,
                estimatedTakeoffPositionLabelWidth
              )}
            >
              <geom.Point coordinates={center} />
            </Feature>
          );
        })
        .filter(Boolean)
    : [];

>>>>>>> 19e915ee
const mapOriginMarker = (
  coordinateSystemType,
  mapOrigin,
  orientation,
  selection
) => {
  if (mapOrigin) {
    const tail = mapViewCoordinateFromLonLat(mapOrigin);
    const armLength =
      50 /* meters */ / getPointResolution('EPSG:3857', 1, tail);
    const headY = [0, coordinateSystemType === 'nwu' ? armLength : -armLength];
    const headX = [armLength, 0];
    const selected =
      selection.includes(MAP_ORIGIN_GLOBAL_ID + '$x') ||
      selection.includes(MAP_ORIGIN_GLOBAL_ID + '$y');
    Coordinate.rotate(headX, toRadians(90 - orientation));
    Coordinate.rotate(headY, toRadians(90 - orientation));
    Coordinate.add(headY, tail);
    Coordinate.add(headX, tail);

    return [
      <Feature
        key='mapOrigin.x'
        id={MAP_ORIGIN_GLOBAL_ID + '$x'}
        style={originStyles(selected, 'x')}
      >
        <geom.LineString coordinates={[tail, headX]} />
      </Feature>,
      <Feature
        key='mapOrigin.y'
        id={MAP_ORIGIN_GLOBAL_ID + '$y'}
        style={originStyles(selected, 'y')}
      >
        <geom.LineString coordinates={[tail, headY]} />
      </Feature>,
    ];
  } else {
    return [];
  }
};

const missionAreaBoundaries = (
  missionItemsWithAreas,
  selection,
  selectedTool
) =>
  missionItemsWithAreas?.map(({ id, area }) => {
    const areaBoundaryInMapCoordinates = area?.points?.map(
      unary(mapViewCoordinateFromLonLat)
    );
    closePolygon(areaBoundaryInMapCoordinates);

    const globalIdOfMissionItem = missionItemIdToGlobalId(id);
    const selected = selection.includes(globalIdOfMissionItem);

    return (
      <Feature
        key='missionFlightArea'
        id={globalIdOfMissionItem}
        style={[
          ...(selected ? [missionFlightAreaSelectionStyle] : []),
          missionFlightAreaBaseStyle,
          ...(selectedTool === Tool.EDIT_FEATURE
            ? [missionFlightAreaEditStyle(selected)]
            : []),
        ]}
      >
        <geom.Polygon coordinates={areaBoundaryInMapCoordinates} />
      </Feature>
    );
  }) ?? [];

const missionWaypointMarkers = (
  currentItemIndex,
  currentItemRatio,
  missionItemsWithCoordinates,
  selection
) =>
  missionItemsWithCoordinates
    ? missionItemsWithCoordinates.map(({ index, id, coordinate }) => {
        const current = index === currentItemIndex;
        const done =
          index < currentItemIndex ||
          (index === currentItemIndex && currentItemRatio === 1);
        const globalIdOfMissionItem = missionItemIdToGlobalId(id);
        const selected = selection.includes(globalIdOfMissionItem);
        const center = mapViewCoordinateFromLonLat([
          coordinate.lon,
          coordinate.lat,
        ]);
        return (
          <Feature
            key={globalIdOfMissionItem}
            id={globalIdOfMissionItem}
            properties={{ index }}
            style={createMissionItemBaseStyle(current, done, selected)}
          >
            <geom.Point coordinates={center} />
          </Feature>
        );
      })
    : [];

const missionTrajectoryLine = (
  currentItemIndex,
  currentItemRatio,
  missionItemsWithCoordinates
) => {
  if (missionItemsWithCoordinates) {
    // This should be done like below but lodash doesn't have `span`
    // `const [done, todo] = span(missionItemsWithCoordinates, isDone)`,
    const isDone = (mi) => mi.index < currentItemIndex;
    const doneMissionItems = takeWhile(missionItemsWithCoordinates, isDone);
    const todoMissionItems = dropWhile(missionItemsWithCoordinates, isDone);

    // If there are at least two items with coordinates, connect them with a
    // polyline.
    if (doneMissionItems.length + todoMissionItems.length > 1) {
      const doneMissionItemsInMapCoordinates = doneMissionItems.map(
        ({ coordinate }) =>
          mapViewCoordinateFromLonLat([coordinate.lon, coordinate.lat])
      );
      const todoMissionItemsInMapCoordinates = todoMissionItems.map(
        ({ coordinate }) =>
          mapViewCoordinateFromLonLat([coordinate.lon, coordinate.lat])
      );

      // There are already some completed items, but there are still more left
      // to be done, so a split point needs to be inserted.
      if (doneMissionItems.length > 0 && todoMissionItems.length > 0) {
        const ratio =
          (todoMissionItems[0].index === currentItemIndex
            ? // If the ratio information belongs to the next mission item with
              // coordinates
              currentItemRatio
            : // If the ratio information belongs to a mission item without
              // coordinates
              0) ?? 0;

        const lastDone = doneMissionItemsInMapCoordinates.at(-1);
        const firstTodo = todoMissionItemsInMapCoordinates.at(0);

        const splitPoint = [
          lastDone[0] * (1 - ratio) + firstTodo[0] * ratio,
          lastDone[1] * (1 - ratio) + firstTodo[1] * ratio,
        ];

        doneMissionItemsInMapCoordinates.push(splitPoint);
        todoMissionItemsInMapCoordinates.unshift(splitPoint);
      }

      return [
        <Feature
          key='doneMissionItemLineString'
          id={`${MISSION_ITEM_LINE_STRING_GLOBAL_ID}Done`}
          style={doneMissionItemLineStringStyle}
        >
          <geom.LineString coordinates={doneMissionItemsInMapCoordinates} />
        </Feature>,
        <Feature
          key='todoMissionItemLineString'
          id={`${MISSION_ITEM_LINE_STRING_GLOBAL_ID}Todo`}
          style={todoMissionItemLineStringStyle}
        >
          <geom.LineString coordinates={todoMissionItemsInMapCoordinates} />
        </Feature>,
      ];
    }
  } else {
    return [];
  }
};

const auxiliaryMissionLines = (
  homePositions,
  missionItemsWithCoordinates,
  returnToHomeItems
) => {
  if (homePositions?.[0] && missionItemsWithCoordinates?.length > 0) {
    const findSurroundingWaypoints = (current) => ({
      before: missionItemsWithCoordinates.findLast((mi) => mi.index < current),
      after: missionItemsWithCoordinates.find((mi) => mi.index > current),
    });

    const makeFeature = (id, key, from, to) => (
      <Feature key={key} id={id} style={auxiliaryMissionItemLineStringStyle}>
        <geom.LineString
          coordinates={[
            mapViewCoordinateFromLonLat([from.lon, from.lat]),
            mapViewCoordinateFromLonLat([to.lon, to.lat]),
          ]}
        />
      </Feature>
    );

    const makeFeatures = ({ id, index }) => {
      const { before, after } = findSurroundingWaypoints(index);
      return [
        ...(before
          ? [
              makeFeature(
                `auxiliaryMissionLineString_${id}_before`,
                `${MISSION_ITEM_LINE_STRING_GLOBAL_ID}Aux_${id}_before`,
                before.coordinate,
                homePositions[0]
              ),
            ]
          : []),
        ...(after
          ? [
              makeFeature(
                `auxiliaryMissionLineString_${id}_after`,
                `${MISSION_ITEM_LINE_STRING_GLOBAL_ID}Aux_${id}_after`,
                homePositions[0],
                after.coordinate
              ),
            ]
          : []),
      ];
    };

    return [
      // Extend the array with an extra item at the beginning in order to also
      // show a line connecting the home point to the first waypoint, as there
      // is no "Return to home" mission item at the beginning of missions.
      { id: 'start', index: -1 },
      ...returnToHomeItems.map(({ index, item: { id } }) => ({ id, index })),
    ].flatMap(makeFeatures);
  } else {
    return [];
  }
};

const missionOriginMarker = (missionOrientation, missionOrigin) =>
  missionOrigin
    ? [
        <Feature
          key='missionOrigin'
          id={MISSION_ORIGIN_GLOBAL_ID}
          properties={{ skipSelection: true }}
          style={createMissionOriginStyle(missionOrientation)}
        >
          <geom.Point
            coordinates={mapViewCoordinateFromLonLat(missionOrigin)}
          />
        </Feature>,
      ]
    : [];

const selectionTrajectoryFeatures = (
  missionIndicesForTrajectories,
  uavIdsForTrajectories
) => {
  const trajectoryFeatures = [];

  if (
    Array.isArray(uavIdsForTrajectories) &&
    uavIdsForTrajectories.length > 0
  ) {
    for (const uavId of uavIdsForTrajectories) {
      trajectoryFeatures.push(
        <UAVTrajectoryFeature key={`trajectory.${uavId}`} uavId={uavId} />
      );
    }
  }

  if (
    Array.isArray(missionIndicesForTrajectories) &&
    missionIndicesForTrajectories.length > 0
  ) {
    for (const missionIndex of missionIndicesForTrajectories) {
      trajectoryFeatures.push(
        <MissionSlotTrajectoryFeature
          key={`trajectory.s${missionIndex}`}
          missionIndex={missionIndex}
        />
      );
    }
  }

  return trajectoryFeatures;
};

const MissionInfoVectorSource = ({
  convexHull,
  coordinateSystemType,
  currentItemIndex,
  currentItemRatio,
  homePositions,
  landingPositions,
  mapOrigin,
  minimumDistanceBetweenHomePositions,
  minimumDistanceBetweenLandingPositions,
  missionItemsWithAreas,
  missionItemsWithCoordinates,
  missionOrientation,
  missionOrigin,
  missionIndicesForTrajectories,
  orientation,
  returnToHomeItems,
  selectedTool,
  selection,
  uavIdsForTrajectories,
}) => (
  <source.Vector>
    {[].concat(
      homePositionPoints(homePositions, minimumDistanceBetweenHomePositions),
      landingPositionPoints(
        landingPositions,
        minimumDistanceBetweenLandingPositions
      ),
      mapOriginMarker(coordinateSystemType, mapOrigin, orientation, selection),
      missionAreaBoundaries(missionItemsWithAreas, selection, selectedTool),
      missionWaypointMarkers(
        currentItemIndex,
        currentItemRatio,
        missionItemsWithCoordinates,
        selection
      ),
      missionTrajectoryLine(
        currentItemIndex,
        currentItemRatio,
        missionItemsWithCoordinates
      ),
      auxiliaryMissionLines(
        homePositions,
        missionItemsWithCoordinates,
        returnToHomeItems
      ),
      missionOriginMarker(missionOrientation, missionOrigin),
      convexHullPolygon(convexHull, selection, ConvexHullVariant.GROSS),
      selectionTrajectoryFeatures(
        missionIndicesForTrajectories,
        uavIdsForTrajectories
      )
    )}
  </source.Vector>
);

MissionInfoVectorSource.propTypes = {
  convexHull: PropTypes.arrayOf(CustomPropTypes.coordinate),
  coordinateSystemType: PropTypes.oneOf(['neu', 'nwu']),
  currentItemIndex: PropTypes.number,
  currentItemRatio: PropTypes.number,
  homePositions: PropTypes.arrayOf(CustomPropTypes.coordinate),
  landingPositions: PropTypes.arrayOf(CustomPropTypes.coordinate),
  mapOrigin: PropTypes.arrayOf(PropTypes.number),
  minimumDistanceBetweenLandingPositions: PropTypes.number,
  minimumDistanceBetweenHomePositions: PropTypes.number,
  missionItemsWithAreas: PropTypes.arrayOf(PropTypes.object),
  missionItemsWithCoordinates: PropTypes.arrayOf(PropTypes.object),
  missionOrientation: CustomPropTypes.angle,
  missionOrigin: PropTypes.arrayOf(PropTypes.number),
  missionIndicesForTrajectories: PropTypes.arrayOf(PropTypes.number),
  orientation: CustomPropTypes.angle,
  returnToHomeItems: PropTypes.arrayOf(PropTypes.object),
  selectedTool: PropTypes.string,
  selection: PropTypes.arrayOf(PropTypes.string),
  uavIdsForTrajectories: PropTypes.arrayOf(PropTypes.string),
};

MissionInfoVectorSource.defaultProps = {
  orientation: 0,
};

const MissionInfoLayerPresentation = ({ layer, zIndex, ...rest }) => (
  <olLayer.Vector
    ref={markAsSelectableAndEditable}
    updateWhileAnimating
    updateWhileInteracting
    zIndex={zIndex}
  >
    <MissionInfoVectorSource {...rest} />
  </olLayer.Vector>
);

MissionInfoLayerPresentation.propTypes = {
  layer: PropTypes.object,
  zIndex: PropTypes.number,
};

export const MissionInfoLayer = connect(
  // mapStateToProps
  (state, { layer }) => ({
    convexHull: layer?.parameters?.showConvexHull
      ? getConvexHullOfShowInWorldCoordinates(state)
      : undefined,
    coordinateSystemType: state.map.origin.type,
    currentItemIndex: getCurrentMissionItemIndex(state),
    currentItemRatio: getCurrentMissionItemRatio(state),
    homePositions: layer?.parameters?.showHomePositions
      ? getGPSBasedHomePositionsInMission(state)
      : undefined,
    landingPositions: layer?.parameters?.showLandingPositions
      ? getGPSBasedLandingPositionsInMission(state)
      : undefined,
    mapOrigin: layer?.parameters?.showOrigin && state.map.origin.position,
    minimumDistanceBetweenLandingPositions:
      getMinimumDistanceBetweenLandingPositions(state),
    minimumDistanceBetweenHomePositions:
      getMinimumDistanceBetweenHomePositions(state),
    missionItemsWithAreas: layer?.parameters?.showMissionItems
      ? getMissionItemsWithAreasInOrder(state)
      : undefined,
    missionItemsWithCoordinates: layer?.parameters?.showMissionItems
      ? getMissionItemsWithCoordinatesInOrder(state)
      : undefined,
    missionOrigin: layer?.parameters?.showMissionOrigin
      ? getOutdoorShowOrigin(state)
      : undefined,
    missionOrientation: getOutdoorShowOrientation(state),
    /* prettier-ignore */
    missionIndicesForTrajectories:
      layer?.parameters?.showTrajectoriesOfSelection
        ? getSelectedMissionIndicesForTrajectoryDisplay(state)
        : undefined,
    orientation: getMapOriginRotationAngle(state),
    returnToHomeItems: getMissionItemsOfTypeWithIndices(
      state,
      MissionItemType.RETURN_TO_HOME
    ),
    selection: getSelection(state),
    uavIdsForTrajectories: layer?.parameters?.showTrajectoriesOfSelection
      ? getSelectedUAVIdsForTrajectoryDisplay(state)
      : undefined,
  }),
  // mapDispatchToProps
  {}
)(MissionInfoLayerPresentation);<|MERGE_RESOLUTION|>--- conflicted
+++ resolved
@@ -24,6 +24,7 @@
   ConvexHullVariant,
   homePositionPoints,
   landingPositionPoints,
+  TAKEOFF_LANDING_POSITION_CHARACTER_WIDTH,
 } from '~/components/map/layers/ShowInfoLayer';
 import { Tool } from '~/components/map/tools';
 import { setLayerParametersById } from '~/features/map/layers';
@@ -58,6 +59,7 @@
 import { getMapOriginRotationAngle } from '~/selectors/map';
 import { getSelection } from '~/selectors/selection';
 import { hasFeature } from '~/utils/configuration';
+import { formatMissionId } from '~/utils/formatting';
 import { mapViewCoordinateFromLonLat } from '~/utils/geography';
 import { closePolygon, toRadians } from '~/utils/math';
 import CustomPropTypes from '~/utils/prop-types';
@@ -80,11 +82,6 @@
 import mapMarkerOutline from '~/../assets/img/map-marker-outline.svg';
 import mapMarker from '~/../assets/img/map-marker.svg';
 import missionOriginMarkerIcon from '~/../assets/img/mission-origin-marker.svg';
-
-// Estimate the character width based on the font size.
-const TAKEOFF_LANDING_POSITION_LABEL_FONT_SIZE = 12;
-const TAKEOFF_LANDING_POSITION_CHARACTER_WIDTH =
-  TAKEOFF_LANDING_POSITION_LABEL_FONT_SIZE * 0.6;
 
 // === Settings for this particular layer type ===
 
@@ -229,40 +226,6 @@
 const originMarkerFill = fill(Colors.markers.origin);
 
 /**
-<<<<<<< HEAD
-=======
- * Shape to use for takeoff markers.
- */
-const takeoffTriangle = new RegularShape({
-  fill: fill(Colors.markers.takeoff),
-  points: 3,
-  radius: 6,
-  stroke: blackVeryThinOutline,
-});
-
-/**
- * Style to use for takeoff markers.
- */
-const takeoffTriangleStyle = new Style({ image: takeoffTriangle });
-
-/**
- * Shape to use for landing markers.
- */
-const landingMarker = new RegularShape({
-  fill: fill(Colors.markers.landing),
-  points: 3,
-  radius: 6,
-  rotation: Math.PI,
-  stroke: blackVeryThinOutline,
-});
-
-/**
- * Style to use for landing markers.
- */
-const landingMarkerStyle = new Style({ image: landingMarker });
-
-/**
->>>>>>> 19e915ee
  * Styling function for the marker representing the origin of the map
  * coordinate system.
  */
@@ -298,74 +261,6 @@
 ];
 
 /**
-<<<<<<< HEAD
-=======
- * Memoized function to generate styles for takeoff position markers and labels.
- */
-const takeoffPositionStyleWithLabel = memoize(
-  (id) =>
-    new Style({
-      image: takeoffTriangle,
-      text: new Text({
-        font: `${TAKEOFF_LANDING_POSITION_LABEL_FONT_SIZE}px sans-serif`,
-        offsetY: TAKEOFF_LANDING_POSITION_LABEL_FONT_SIZE,
-        text: formatMissionId(Number(globalIdToHomePositionId(id))),
-        textAlign: 'center',
-      }),
-    })
-);
-
-/**
- * Memoized function to generate styles for landing position markers and labels.
- */
-const landingPositionStyleWithLabel = memoize(
-  (id) =>
-    new Style({
-      image: landingMarker,
-      text: new Text({
-        font: `${TAKEOFF_LANDING_POSITION_LABEL_FONT_SIZE}px sans-serif`,
-        offsetY: -TAKEOFF_LANDING_POSITION_LABEL_FONT_SIZE,
-        text: formatMissionId(Number(globalIdToLandingPositionId(id))),
-        textAlign: 'center',
-      }),
-    })
-);
-
-/**
- * Factory for creating style functions that dynamically show / hide the label
- * of a position marker based on spacing, estimated width and map resolution.
- */
-const styleFunctionFactoryForPositionWithDynamicallyVisibleLabel =
-  (
-    styleWithoutLabel,
-    styleWithLabel,
-    minimumDistanceBetweenPositions,
-    estimatedLabelWidth
-  ) =>
-  (feature, resolution) => {
-    const pointResolution = getPointResolution(
-      'EPSG:3857',
-      resolution,
-      feature.getGeometry().getCoordinates()
-    );
-
-    /**
-     * The labels should only be visible if there is enough space between the
-     * positions to fit them without overlap given the spacing and resolution.
-     *
-     * Units of the calculation:
-     * - distance: m
-     * - width: px
-     * - resolution: m/px
-     */
-    return minimumDistanceBetweenPositions >
-      estimatedLabelWidth * pointResolution
-      ? styleWithLabel(feature.getId())
-      : styleWithoutLabel;
-  };
-
-/**
->>>>>>> 19e915ee
  * Style for the marker representing the individual items in a waypoint mission.
  */
 const createMissionItemBaseStyle = memoize(
@@ -464,91 +359,6 @@
 );
 const MISSION_ORIGIN_GLOBAL_ID = originIdToGlobalId(MISSION_ORIGIN_ID);
 
-<<<<<<< HEAD
-=======
-const landingPositionPoints = (
-  landingPositions,
-  minimumDistanceBetweenLandingPositions,
-  estimatedLandingPositionLabelWidth = landingPositions
-    ? formatMissionId(landingPositions.length - 1).length *
-      TAKEOFF_LANDING_POSITION_CHARACTER_WIDTH
-    : 0
-) =>
-  Array.isArray(landingPositions)
-    ? landingPositions
-        .map((landingPosition, index) => {
-          const featureKey = `land.${index}`;
-
-          if (!landingPosition) {
-            return null;
-          }
-
-          const globalIdOfFeature = landingPositionIdToGlobalId(index);
-          const center = mapViewCoordinateFromLonLat([
-            landingPosition.lon,
-            landingPosition.lat,
-          ]);
-
-          return (
-            <Feature
-              key={featureKey}
-              id={globalIdOfFeature}
-              style={styleFunctionFactoryForPositionWithDynamicallyVisibleLabel(
-                landingMarkerStyle,
-                landingPositionStyleWithLabel,
-                minimumDistanceBetweenLandingPositions,
-                estimatedLandingPositionLabelWidth
-              )}
-            >
-              <geom.Point coordinates={center} />
-            </Feature>
-          );
-        })
-        .filter(Boolean)
-    : [];
-
-const homePositionPoints = (
-  homePositions,
-  minimumDistanceBetweenHomePositions,
-  estimatedTakeoffPositionLabelWidth = homePositions
-    ? formatMissionId(homePositions.length - 1).length *
-      TAKEOFF_LANDING_POSITION_CHARACTER_WIDTH
-    : 0
-) =>
-  Array.isArray(homePositions)
-    ? homePositions
-        .map((homePosition, index) => {
-          const featureKey = `home.${index}`;
-
-          if (!homePosition) {
-            return null;
-          }
-
-          const globalIdOfFeature = homePositionIdToGlobalId(index);
-          const center = mapViewCoordinateFromLonLat([
-            homePosition.lon,
-            homePosition.lat,
-          ]);
-
-          return (
-            <Feature
-              key={featureKey}
-              id={globalIdOfFeature}
-              style={styleFunctionFactoryForPositionWithDynamicallyVisibleLabel(
-                takeoffTriangleStyle,
-                takeoffPositionStyleWithLabel,
-                minimumDistanceBetweenHomePositions,
-                estimatedTakeoffPositionLabelWidth
-              )}
-            >
-              <geom.Point coordinates={center} />
-            </Feature>
-          );
-        })
-        .filter(Boolean)
-    : [];
-
->>>>>>> 19e915ee
 const mapOriginMarker = (
   coordinateSystemType,
   mapOrigin,
@@ -855,11 +665,20 @@
 }) => (
   <source.Vector>
     {[].concat(
-      homePositionPoints(homePositions, minimumDistanceBetweenHomePositions),
-      landingPositionPoints(
-        landingPositions,
-        minimumDistanceBetweenLandingPositions
-      ),
+      homePositionPoints(homePositions, {
+        minimumDistanceBetweenPositions: minimumDistanceBetweenHomePositions,
+        estimatedLabelWidth: homePositions
+          ? formatMissionId(homePositions.length - 1).length *
+            TAKEOFF_LANDING_POSITION_CHARACTER_WIDTH
+          : 0,
+      }),
+      landingPositionPoints(landingPositions, {
+        minimumDistanceBetweenPositions: minimumDistanceBetweenLandingPositions,
+        estimatedLabelWidth: landingPositions
+          ? formatMissionId(landingPositions.length - 1).length *
+            TAKEOFF_LANDING_POSITION_CHARACTER_WIDTH
+          : 0,
+      }),
       mapOriginMarker(coordinateSystemType, mapOrigin, orientation, selection),
       missionAreaBoundaries(missionItemsWithAreas, selection, selectedTool),
       missionWaypointMarkers(
