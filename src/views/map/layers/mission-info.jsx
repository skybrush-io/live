--- conflicted
+++ resolved
@@ -23,11 +23,8 @@
   ConvexHullVariant,
   homePositionPoints,
   landingPositionPoints,
-<<<<<<< HEAD
+  orientationMarker,
   TAKEOFF_LANDING_POSITION_CHARACTER_WIDTH,
-=======
-  orientationMarker,
->>>>>>> 256f9b24
 } from '~/components/map/layers/ShowInfoLayer';
 import { Tool } from '~/components/map/tools';
 import { setLayerParametersById } from '~/features/map/layers';
