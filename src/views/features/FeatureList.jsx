/**
 * @file Component that shows the list of features created by the user.
 */

import IconButton from '@material-ui/core/IconButton';
import ListItem from '@material-ui/core/ListItem';
import ListItemIcon from '@material-ui/core/ListItemIcon';
import ListItemText from '@material-ui/core/ListItemText';
import ListItemSecondaryAction from '@material-ui/core/ListItemSecondaryAction';
import Menu from '@material-ui/core/Menu';
import MenuItem from '@material-ui/core/MenuItem';
import { makeStyles } from '@material-ui/core/styles';

import Delete from '@material-ui/icons/Delete';
import Edit from '@material-ui/icons/Edit';
import FilterCenterFocus from '@material-ui/icons/FilterCenterFocus';
import MoreVert from '@material-ui/icons/MoreVert';
import Visibility from '@material-ui/icons/Visibility';
import VisibilityOff from '@material-ui/icons/VisibilityOff';

import PropTypes from 'prop-types';
import React from 'react';
import { connect } from 'react-redux';

import { listOf } from '~/components/helpers/lists';
import { TooltipWithContainerFromContext as Tooltip } from '~/containerContext';
import {
  addToSelection,
  removeFromSelection,
  setSelection,
  toggleInSelection,
} from '~/features/map/selection';
import { showFeatureEditorDialog } from '~/features/map-features/actions';
import {
  getFeaturesByIds,
  getFeaturesInOrder,
  getSelectedFeatureIds,
} from '~/features/map-features/selectors';
import {
  removeFeaturesByIds,
  updateFeatureVisibility,
} from '~/features/map-features/slice';
import useDropdown from '~/hooks/useDropdown';
import { getNameOfFeatureType, getIconOfFeatureType } from '~/model/features';
import { featureIdToGlobalId } from '~/model/identifiers';
import { fitCoordinatesIntoMapView } from '~/signals';

const ICON_SIZE = 24;
const GAP_SIZE = 12;

const useStyles = makeStyles(
  {
    container: {
      containerType: 'inline-size',
    },
    item: {
      '@container (min-width: 351px)': {
        paddingRight: (props) =>
          ICON_SIZE * props.actions.length +
          GAP_SIZE * (props.actions.length + 1),
      },
    },
    button: {
      '@container (max-width: 350px)': {
        display: 'none',
      },
    },
    menu: {
      '@container (min-width: 351px)': {
        display: 'none',
      },
    },
  },
  {
    name: 'FeatureList',
  }
);

/**
 * Presentation component for a single entry in the feature list.
 *
 * @param  {Object} props  the properties of the component
 * @return {Object} the React presentation component
 */
const FeatureListEntry = (props) => {
  const {
    feature,
    onEditFeature,
    onFocusFeature,
    onRemoveFeature,
    onSelectFeature,
    onToggleFeatureVisibility,
    selected,
  } = props;
  const { id, color, label, type, visible } = feature;

  const actions = [
    {
      action: onFocusFeature,
      icon: <FilterCenterFocus />,
      key: 'focus',
      label: 'Focus feature',
    },
    {
      action: onToggleFeatureVisibility,
      icon: visible ? <Visibility /> : <VisibilityOff color='disabled' />,
      key: 'visibility',
      label: 'Toggle visibility',
    },
    {
      action: onEditFeature,
      icon: <Edit />,
      key: 'edit',
      label: 'Feature properties',
    },
    {
      action: onRemoveFeature,
      icon: <Delete />,
      key: 'delete',
      label: 'Remove',
    },
  ];
<<<<<<< HEAD

  const classes = useStyles({ actions });

=======

  const classes = useStyles({ actions });

>>>>>>> 26eb84ee
  const actionButtons = (
    <>
      {actions.map(({ action, icon, key, label }) => (
        <Tooltip key={key} content={label}>
          <IconButton
            className={classes.button}
            edge='end'
            data-id={id}
            onClick={action}
          >
            {icon}
          </IconButton>
        </Tooltip>
      ))}
    </>
  );

  const [menuAnchorElement, openMenu, closeMenu] = useDropdown();
  const actionMenu = (
    <>
      <IconButton className={classes.menu} edge='end' onClick={openMenu}>
        <MoreVert />
      </IconButton>
      <Menu
        anchorEl={menuAnchorElement}
        open={menuAnchorElement !== null}
        variant='menu'
        onClose={closeMenu}
      >
        {actions.map(({ action, icon, key, label }) => (
          <MenuItem key={key} data-id={id} onClick={closeMenu(action)}>
            <ListItemIcon>{icon}</ListItemIcon>
            <ListItemText primary={label} />
          </MenuItem>
        ))}
      </Menu>
    </>
  );

  return (
    <ListItem
      button
      ContainerProps={{ className: classes.container }}
      className={classes.item}
      selected={selected}
      data-id={id}
      onClick={onSelectFeature}
    >
      <ListItemIcon style={{ color, minWidth: 0, marginRight: '16px' }}>
        {getIconOfFeatureType(type)}
      </ListItemIcon>
      {label ? (
        <ListItemText style={{ overflowWrap: 'break-word' }} primary={label} />
      ) : (
        <ListItemText secondary={getNameOfFeatureType(type)} />
      )}
      <ListItemSecondaryAction>
        {actionButtons}
        {actionMenu}
      </ListItemSecondaryAction>
    </ListItem>
  );
};

FeatureListEntry.propTypes = {
  onEditFeature: PropTypes.func,
  onFocusFeature: PropTypes.func,
  onRemoveFeature: PropTypes.func,
  onSelectFeature: PropTypes.func,
  onToggleFeatureVisibility: PropTypes.func,
  feature: PropTypes.object.isRequired,
  selected: PropTypes.bool,
};

/**
 * Presentation component for the entire feature list.
 */
export const FeatureListPresentation = listOf(
  (
    feature,
    {
      onEditFeature,
      onFocusFeature,
      onRemoveFeature,
      onSelectFeature,
      onToggleFeatureVisibility,
      selectedFeatureIds,
    }
  ) => {
    return (
      <FeatureListEntry
        key={feature.id}
        feature={feature}
        selected={selectedFeatureIds.includes(feature.id)}
        onEditFeature={onEditFeature}
<<<<<<< HEAD
        onRemoveFeature={onRemoveFeature}
        onFocusFeature={onFocusFeature}
=======
        onFocusFeature={onFocusFeature}
        onRemoveFeature={onRemoveFeature}
>>>>>>> 26eb84ee
        onSelectFeature={onSelectFeature}
        onToggleFeatureVisibility={onToggleFeatureVisibility}
      />
    );
  },
  {
    backgroundHint: 'No features',
    dataProvider: 'features',
    displayName: 'FeatureListPresentation',
  }
);

export default connect(
  // mapStateToProps
  (state) => ({
    dense: true,
    features: getFeaturesInOrder(state),
    featuresByIds: getFeaturesByIds(state),
    selectedFeatureIds: getSelectedFeatureIds(state),
  }),
  // mapDispatchToProps
  (dispatch) => ({
    onEditFeature(event) {
      const featureId = event.currentTarget.dataset.id;
      if (featureId) {
        dispatch(showFeatureEditorDialog(featureId));
      }
    },
    onRemoveFeature(event) {
      const featureId = event.currentTarget.dataset.id;
      if (featureId) {
        dispatch(removeFeaturesByIds([featureId]));
      }
    },
    onSelectFeature(event) {
      const featureId = event.currentTarget.dataset.id;
      // prettier-ignore
      const action
        = event.shiftKey ? addToSelection
        : event.altKey ? removeFromSelection
        : event.ctrlKey || event.metaKey ? toggleInSelection
        : setSelection;

      if (featureId) {
        dispatch(action([featureIdToGlobalId(featureId)]));
      }
    },
    onSetFeatureVisibility(event, visible) {
      const featureId = event.currentTarget.dataset.id;
      if (featureId) {
        dispatch(updateFeatureVisibility({ id: featureId, visible }));
      }
    },
  }),
  // mergeProps
  (
    { featuresByIds, ...stateProps },
    { onSetFeatureVisibility, ...dispatchProps },
    ownProps
  ) => ({
    ...ownProps,
    ...stateProps,
    ...dispatchProps,
    onFocusFeature(event) {
      const featureId = event.currentTarget.dataset.id;
      if (featureId) {
        fitCoordinatesIntoMapView(featuresByIds[featureId].points);
      }
    },
    onToggleFeatureVisibility(event) {
      const featureId = event.currentTarget.dataset.id;
      if (featureId) {
        onSetFeatureVisibility(event, !featuresByIds[featureId].visible);
      }
    },
  })
)(FeatureListPresentation);<|MERGE_RESOLUTION|>--- conflicted
+++ resolved
@@ -120,15 +120,9 @@
       label: 'Remove',
     },
   ];
-<<<<<<< HEAD
 
   const classes = useStyles({ actions });
 
-=======
-
-  const classes = useStyles({ actions });
-
->>>>>>> 26eb84ee
   const actionButtons = (
     <>
       {actions.map(({ action, icon, key, label }) => (
@@ -224,13 +218,8 @@
         feature={feature}
         selected={selectedFeatureIds.includes(feature.id)}
         onEditFeature={onEditFeature}
-<<<<<<< HEAD
-        onRemoveFeature={onRemoveFeature}
-        onFocusFeature={onFocusFeature}
-=======
         onFocusFeature={onFocusFeature}
         onRemoveFeature={onRemoveFeature}
->>>>>>> 26eb84ee
         onSelectFeature={onSelectFeature}
         onToggleFeatureVisibility={onToggleFeatureVisibility}
       />
