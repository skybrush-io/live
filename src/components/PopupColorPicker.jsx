--- conflicted
+++ resolved
@@ -1,5 +1,5 @@
 import React, { PropTypes } from 'react'
-import { CompactPicker } from 'react-color'
+import { SketchPicker } from 'react-color'
 
 export default class PopupColorPicker extends React.Component {
   constructor (props) {
@@ -23,7 +23,7 @@
       transition: 'height 0.3s'
     }, this.state.open
     ? {
-      height: 87
+      height: 298
     }
     : {
       height: 0
@@ -32,28 +32,19 @@
     const color = this.state.color
 
     return (
-<<<<<<< HEAD
-      <div ref="pickerContainer"
-        style={{display: 'inline-block', verticalAlign: 'middle'}}>
-        <div
+      <div className="popup-color-picker" ref="pickerContainer">
+        <div className="popup-color-picker-button"
           style={Object.assign({},
             this.props.style,
-            {backgroundColor: `rgba(${color.r}, ${color.g}, ${color.b}, ${color.a})`}
+            {
+              backgroundColor: `rgba(${color.r}, ${color.g}, ${color.b}, ${color.a})`
+            }
           )}
-=======
-      <div className="popup-color-picker">
-        <div className="popup-color-picker-button" style={Object.assign({},
-          this.props.style,
-          {
-            backgroundColor: `rgba(${color.r}, ${color.g}, ${color.b}, ${color.a})`
-          }
-        )}
->>>>>>> 4215c803
           onClick={this.togglePicker_}
         ></div>
 
         <div className="popup-color-picker-dropdown" style={pickerStyle}>
-          <CompactPicker
+          <SketchPicker
             color={this.state.color}
             onChange={this.handleChange_} />
         </div>
@@ -62,21 +53,17 @@
   }
 
   togglePicker_ () {
-<<<<<<< HEAD
     if (!this.state.open) {
       document.addEventListener('click', this.handleClickAway_, true)
     } else {
       document.removeEventListener('click', this.handleClickAway_, true)
     }
 
-    this.setState({open: !this.state.open})
-=======
     this.setState({ open: !this.state.open })
->>>>>>> 4215c803
   }
 
   handleChange_ (color) {
-    this.setState({ color: color.rgb, open: false })
+    this.setState({ color: color.rgb })
   }
 
   handleClickAway_ (e) {
