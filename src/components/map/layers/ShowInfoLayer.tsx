--- conflicted
+++ resolved
@@ -1,16 +1,10 @@
-<<<<<<< HEAD
 import mapValues from 'lodash-es/mapValues';
+import memoizeOne from 'memoize-one';
 import memoize from 'memoizee';
 import React from 'react';
 
 import { getPointResolution } from 'ol/proj';
-import { RegularShape, Style, Text } from 'ol/style';
-=======
-import memoizeOne from 'memoize-one';
 import { Icon, RegularShape, Style, Text } from 'ol/style';
-import type { Options as StyleOptions } from 'ol/style/Style';
-import React from 'react';
->>>>>>> 256f9b24
 
 // @ts-expect-error
 import { Feature, geom, layer as olLayer, source } from '@collmot/ol-react';
