--- conflicted
+++ resolved
@@ -11,13 +11,10 @@
 import { setSelectedFeatures, addSelectedFeatures, removeSelectedFeatures }
        from '../../actions/map'
 import Flock from '../../model/flock'
-<<<<<<< HEAD
-=======
 import { Tool } from './tools'
 import { Source } from './sources'
 
 import { BingAPI } from 'config'
->>>>>>> ce906c69
 
 require('openlayers/css/ol.css')
 
