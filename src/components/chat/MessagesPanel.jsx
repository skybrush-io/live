--- conflicted
+++ resolved
@@ -274,11 +274,7 @@
         <MessageField
           fullWidth
           autoFocus={!optimizeUIForTouch}
-<<<<<<< HEAD
-          history={outboundHistory}
-=======
           history={commandHistory}
->>>>>>> 26eb84ee
           inputRef={this._messageFieldRef}
           variant='standard'
           onSubmit={this._onSubmit}
@@ -326,10 +322,7 @@
     const messageListSelector = createMessageListSelector();
     return (state, ownProps) => ({
       chatEntries: messageListSelector(state, ownProps.uavId),
-<<<<<<< HEAD
-=======
       commandHistory: getCommandHistory(state),
->>>>>>> 26eb84ee
       optimizeUIForTouch: shouldOptimizeUIForTouch(state),
     });
   },
