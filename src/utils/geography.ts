/* eslint-disable import/no-duplicates */
/**
 * @file Geography-related utility functions and variables.
 */

import * as CoordinateParser from 'coordinate-parser';
import curry from 'lodash-es/curry';
import isNil from 'lodash-es/isNil';
import minBy from 'lodash-es/minBy';
import unary from 'lodash-es/unary';
import { err, ok, type Result } from 'neverthrow';
import * as Coordinate from 'ol/coordinate';
import * as Extent from 'ol/extent';
import type OLFeature from 'ol/Feature';
import type { FeatureLike } from 'ol/Feature';
import {
  type Geometry,
  LineString,
  MultiLineString,
  MultiPolygon,
  Polygon,
} from 'ol/geom';
import GeometryCollection from 'ol/geom/GeometryCollection';
import { type GeometryFunction } from 'ol/interaction/Draw';
import VectorLayer from 'ol/layer/Vector';
import type Map from 'ol/Map';
import * as Projection from 'ol/proj';
import type RenderFeature from 'ol/render/Feature';
import VectorSource from 'ol/source/Vector';
import { getArea, getLength } from 'ol/sphere';
import { type Vector3 } from 'three';
import turfBuffer from '@turf/buffer';
import turfDifference from '@turf/difference';
import turfDistance from '@turf/distance';
import * as TurfHelpers from '@turf/helpers';

import { type Feature, FeatureType } from '~/model/features';
import {
  type Altitude,
  AltitudeReference,
  type Heading,
  HeadingMode,
} from '~/model/geography';

import {
  formatArea,
  formatDistance,
  formatNumberAndUnit,
  type UnitDescriptor,
} from './formatting';
import {
  type Coordinate2D,
  type Coordinate3D,
  createGeometryFromPoints,
  euclideanDistance2D,
  isCoordinate2D,
  toDegrees,
  toRadians,
} from './math';
import { isRunningOnMac } from './platform';

// TODO: Define better types for coordinates?
// (Partially solved on 2023-08-12.)
// (Further improved on 2025-02-18.)
//
// The one provided by OpenLayers is too generic (`Array<number>` instead
// of [number, number]), while their docs do specify _"an `xy` coordinate"_.
// https://openlayers.org/en/v7.4.0/apidoc/module-ol_coordinate.html#~Coordinate
//
// The docs were wrong: https://github.com/openlayers/openlayers/pull/14994
// The following type could still be more accurate than `Array<number>`:
// [number, number] | [number, number, number] | [number, numbe, number, number]
//
// Also, maybe create separate types for LonLat and LatLon where it matters?
// While we're at it, perhaps even `AHL`, `AGL` and other distinct measures
// with the `unique symbol` trick?
// https://github.com/Microsoft/TypeScript/issues/364#issuecomment-719046161

const _Longitude: unique symbol = Symbol('Longitude');
export type Longitude = number & { [_Longitude]: void };

const _Latitude: unique symbol = Symbol('Latitude');
export type Latitude = number & { [_Latitude]: void };

export type LonLat = [Longitude, Latitude];
export type LatLon = [Latitude, Longitude];

const _Easting: unique symbol = Symbol('Easting');
export type Easting = number & { [_Easting]: void };

const _Northing: unique symbol = Symbol('Northing');
export type Northing = number & { [_Northing]: void };

export type EasNor = [Easting, Northing];
export type NorEas = [Northing, Easting];

// The angle sign spams lots of CoreText-related warnings in the console when
// running under Electron on macOS, so we use the @ sign there as a replacement.
// Windows and Linux seem to be okay with the angle sign;
const ANGLE_SIGN = isRunningOnMac ? '@' : '∠';

/**
 * Returns the (initial) bearing when going from one point to another on a
 * sphere along a great circle.
 *
 * The spherical coordinates must be specified in degrees, in longitude-latitude
 * order.
 *
 * @param first - The first point
 * @param second - The second point
 * @returns Bearing, in degrees, in the [0; 360) range
 */
export function bearing(first: LonLat, second: LonLat): number {
  const lonDiff = toRadians(second[0] - first[0]);
  const firstLatRadians = toRadians(first[1]);
  const secondLatRadians = toRadians(second[1]);
  const y = Math.sin(lonDiff) * Math.cos(secondLatRadians);
  const x =
    Math.cos(firstLatRadians) * Math.sin(secondLatRadians) -
    Math.sin(firstLatRadians) * Math.cos(secondLatRadians) * Math.cos(lonDiff);
  const theta = Math.atan2(y, x);
  return ((theta * 180) / Math.PI + 360) % 360;
}

/**
 * Returns the final bearing when going from one point to another on a
 * sphere along a great circle.
 *
 * The spherical coordinates must be specified in degrees, in longitude-latitude
 * order.
 *
 * @param first - The first point
 * @param second - The second point
 * @returns Bearing, in degrees, in the [0; 360) range
 */
export function finalBearing(first: LonLat, second: LonLat): number {
  const angle = bearing(second, first);
  return (angle + 180) % 360;
}

/**
 * Creates an OpenLayers geometry function used by the "draw" interaction
 * to draw a box whose sides are parallel to axes obtained by rotating the
 * principal axes with the given angle.
 *
 * @param angle - The rotation angle of the axes or
 *                a function that returns the angle when invoked
 * @returns The geometry function
 */
export const createRotatedBoxGeometryFunction =
  (angle: number | (() => number)): GeometryFunction =>
  (coordinates, optGeometry) => {
    if (
      coordinates.length !== 2 ||
      !isCoordinate2D(coordinates[0]) ||
      !isCoordinate2D(coordinates[1])
    ) {
      throw new TypeError('Must be called with two points only');
    }

    // Get the effective angle
    const effectiveAngle = typeof angle === 'number' ? angle : angle();

    // Translate the rectangle spanned by the two coordinates
    // such that its center is at the origin, then undo the rotation
    // of the map
    const [a, b] = coordinates;
    const mid: Coordinate2D = [(a[0] + b[0]) / 2, (a[1] + b[1]) / 2];
    const newA = Coordinate.rotate(
      [a[0] - mid[0], a[1] - mid[1]],
      effectiveAngle
    );
    const newB = Coordinate.rotate(
      [b[0] - mid[0], b[1] - mid[1]],
      effectiveAngle
    );

    // Get the extents of the rectangle, get the four
    // corners and then rotate and translate them back
    const extent = Extent.boundingExtent([newA, newB]);
    const newCoordinates = [
      Extent.getBottomLeft(extent),
      Extent.getBottomRight(extent),
      Extent.getTopRight(extent),
      Extent.getTopLeft(extent),
      Extent.getBottomLeft(extent),
    ].map((coordinate) =>
      Coordinate.add(Coordinate.rotate(coordinate, -effectiveAngle), mid)
    );

    if (optGeometry) {
      optGeometry.setCoordinates([newCoordinates]);
      return optGeometry;
    }

    return new Polygon([newCoordinates]);
  };

/**
 * Finds a single feature with a given global ID on all layers of an
 * OpenLayers map.
 *
 * @param map - The OpenLayers map
 * @param featureId - The ID of the feature to look for
 * @returns The OpenLayers feature or undefined if there is
 *          no such feature on any of the visible layers
 */
export const findFeatureById = curry(
  (map: Map, featureId: string): OLFeature | RenderFeature[] | undefined => {
    return findFeaturesById(map, [featureId])[0];
  }
);

const isVectorLayer = (layer: unknown): layer is VectorLayer<FeatureLike> =>
  layer instanceof VectorLayer && layer.getSource() instanceof VectorSource;

/**
 * Finds the features corresponding to an array of feature IDs on the given
 * OpenLayers map.
 *
 * @param map - The OpenLayers map
 * @param featureIds - The global IDs of the features
 * @returns An array of OpenLayers features corresponding to the
 *          given feature IDs; the array might contain undefined
 *          entries for features that are not found on the map
 */
export const findFeaturesById = curry(
  (map: Map, featureIds: string[]): Array<OLFeature | RenderFeature[]> => {
    const features: Array<OLFeature | RenderFeature[]> = Array.from({
      length: featureIds.length,
    });

    for (const layer of map.getLayers().getArray()) {
      if (!isVectorLayer(layer) || !layer.getVisible()) {
        continue;
      }

      const source = layer.getSource();

      if (!source) {
        continue;
      }

      for (const [i, featureId] of featureIds.entries()) {
        if (!features[i]) {
          const feature = source.getFeatureById(featureId);
          if (feature) {
            // eslint-disable-next-line @typescript-eslint/no-unsafe-assignment
            features[i] = feature as any;
          }
        }
      }
    }

    return features;
  }
);

/**
 * Returns the closest point of a geometry from the given OpenLayers
 * coordinates.
 *
 * Note that this function is different from `ol.geom.Geometry.getClosestPoint()`:
 * when the coordinate is contained in the given geometry, it will return the
 * coordinate itself instead of finding the closest point on the boundary.
 *
 * @param geometry - The geometry
 * @param coordinate - The point to consider
 * @returns The coordinates of the closest point of the given geometry
 */
export const getExactClosestPointOf = (
  geometry: Geometry,
  coordinate: Coordinate2D
): Coordinate2D => {
  // Special case: if the coordinate is in the geometry, the closest point
  // to it is itself
  if (geometry.intersectsCoordinate(coordinate)) {
    return coordinate;
  }

  // For geometry collections, recurse into the sub-geometries and return
  // the closest point of the closest geometry.
  // For multi-linestrings, recurse into the sub-linestrings and return
  // the closest point of the closest linestring
  // For multi-polygons, recurse into the sub-polygons and return
  // the closest point of the closest polygon.
  let subGeometries;
  if (geometry instanceof GeometryCollection) {
    subGeometries = geometry.getGeometries();
  } else if (geometry instanceof MultiPolygon) {
    subGeometries = geometry.getPolygons();
  } else if (geometry instanceof MultiLineString) {
    subGeometries = geometry.getLineStrings();
  }

  if (subGeometries !== undefined) {
    const closestPoints = subGeometries.map((subGeometry) =>
      getExactClosestPointOf(subGeometry, coordinate)
    );

    const closestPoint = minBy(closestPoints, (point) =>
      euclideanDistance2D.bind(coordinate, point)
    );

    // Failing with `[NaN, NaN]` matches the behavior of `getClosestPoint()`
    return closestPoint ?? [Number.NaN, Number.NaN];
  }

  // For anything else, just fall back to getClosestPoint()
  // NOTE: Type assertion justified by `getClosestPoint` being implemented in 2D
  return geometry.getClosestPoint(coordinate) as Coordinate2D;
};

/**
 * Creates a function that formats an OpenLayers coordinate into the
 * usual decimal latitude-longitude representation with the given number
 * of fractional digits.
 *
 * The constructed function accepts either a single OpenLayers coordinate
 * or a longitude-latitude pair as an array of two numbers.
 *
 * @param options - Formatting options
 * @param options.digits - The number of fractional digits to show
 * @param options.reverse - Whether to reverse the X and Y coordinates
 * @param options.separator - Separator between the X and Y coordinates
 * @param options.unit - The unit to show after the digits
 * @returns The constructed function
 */
export const makeDecimalCoordinateFormatter = ({
  digits,
  reverse = false,
  separator = ', ',
  unit,
}: {
  digits?: number;
  reverse?: boolean;
  separator?: string;
  unit?: string | UnitDescriptor[];
}): ((coordinate: Coordinate2D) => string) => {
  const indices: [0 | 1, 0 | 1] = reverse ? [1, 0] : [0, 1];
  return (coordinate) => {
    if (coordinate) {
      return (
        formatNumberAndUnit(coordinate[indices[0]], unit, digits) +
        separator +
        formatNumberAndUnit(coordinate[indices[1]], unit, digits)
      );
    } else {
      return '';
    }
  };
};

/**
 * Creates a function that formats an OpenLayers polar coordinate pair into
 * a nice human-readable representation with the given number of fractional
 * digits.
 *
 * The constructed function accepts either a single OpenLayers coordinate
 * or a longitude-latitude pair as an array of two numbers.
 *
 * @param options - Formatting options
 * @param options.digits - The number of fractional digits to show
 * @param options.unit - The unit to show after the digits
 * @returns The constructed function
 */
export const makePolarCoordinateFormatter =
  ({ digits, unit }: { digits?: number; unit?: string | UnitDescriptor[] }) =>
  (coordinate: Coordinate2D): string => {
    if (coordinate) {
      return (
        formatNumberAndUnit(coordinate[0], unit, digits) +
        ` ${ANGLE_SIGN} ` +
        formatNumberAndUnit(coordinate[1], '°', digits)
      );
    } else {
      return '';
    }
  };

/**
 * Creates a function that measures an internal representation of a feature.
 * (Area for Polygons, length for LineStrings.)
 *
 * @param feature - The subject of the measurement
 * @returns The resulting measurement in string form with units included
 */
export const measureFeature = (feature: Feature): string => {
  switch (feature.type) {
    case FeatureType.LINE_STRING: {
      const length = getLength(
        new LineString(feature.points.map(unary(mapViewCoordinateFromLonLat)))
      );

      return formatDistance(length);
    }

    case FeatureType.POLYGON: {
      // NOTE: `polygon.getArea()` doesn't include correction for the projection
      const area = getArea(
        new Polygon(
          [feature.points, ...(feature.holes ?? [])].map((coordinates) =>
            coordinates.map(unary(mapViewCoordinateFromLonLat))
          )
        )
      );

      return formatArea(area);
    }

    default:
      throw new Error('Unsupported feature type to measure: ' + feature.type);
  }
};

/**
 * Merges an array of OpenLayer extents and returns
 * a single extent that contains all of them.
 *
 * @param extents - The extents to merge
 * @returns The merged OpenLayers extent
 */
export function mergeExtents(extents: Extent.Extent[]): Extent.Extent {
  const result = Extent.createEmpty();

  for (const extent of extents) {
    Extent.extend(result, extent);
  }

  return result;
}

/**
 * Normalizes an angle given in degrees according to the conventions used in
 * the app.
 *
 * The conventions are: the angle is always between 0 (inclusive) and 360
 * (exclusive), rounded to 1 decimal digit.
 *
 * @param angle - The input angle
 * @returns The normalized angle as a string to avoid rounding errors
 */
export const normalizeAngle = (angle: number): string =>
  (((angle % 360) + 360) % 360).toFixed(1);

export const translateBy = curry(
  (displacement: [number, number], coordinates: Array<[number, number]>) => {
    const dx = displacement[0];
    const dy = displacement[1];
    if (dx === 0 && dy === 0) {
      return coordinates;
    }

    return coordinates.map((coordinate) => [
      coordinate[0] + dx,
      coordinate[1] + dy,
    ]);
  }
);

const createSafeWrapper =
  <S, T>(func: (value: S) => T) =>
  (value: S, defaultValue: T): T => {
    if (isNil(value)) {
      return defaultValue;
    }

    try {
      return func(value);
    } catch {
      return defaultValue;
    }
  };

/**
 * Formats the given altitude-with-reference object in a way that is suitable
 * for presentation on the UI.
 */
export const formatAltitudeWithReference = (altitude: Altitude): string => {
  const { reference, value } = altitude;
  const formattedValue = formatDistance(value);

  switch (reference) {
    case AltitudeReference.MSL: {
      return formattedValue + ' AMSL';
    }

    case AltitudeReference.HOME: {
      return formattedValue + ' above home';
    }

    case AltitudeReference.GROUND: {
      return formattedValue + ' above ground';
    }

    // eslint-disable-next-line @typescript-eslint/switch-exhaustiveness-check
    default: {
      return `${formattedValue} above unknown reference: ${String(reference)}`;
    }
  }
};

/**
 * Formats the given altitude-with-reference object in a way that is suitable
 * for presentation on the UI, ensuring that falsy values are replaced with a
 * default value.
 */
export const safelyFormatAltitudeWithReference = createSafeWrapper(
  formatAltitudeWithReference
);

/**
 * Formats the given heading-with-mode object in a way that is suitable
 * for presentation on the UI.
 */
export const formatHeadingWithMode = (heading: Heading): string => {
  const { mode, value } = heading;
  const formattedValue = value.toFixed(1) + '\u00B0';

  if (mode === HeadingMode.WAYPOINT) {
    return 'Always face next waypoint';
  } else if (mode === HeadingMode.ABSOLUTE) {
    return formattedValue;
  } else {
    return `${formattedValue} @ unknown mode: ${String(mode)}`;
  }
};

export const safelyFormatHeadingWithMode = createSafeWrapper(
  formatHeadingWithMode
);

/**
 * Formats the given OpenLayers coordinate into the usual latitude-longitude
 * representation in a format suitable for the UI.
 *
 * The constructed function accepts either a single OpenLayers coordinate
 * or a longitude-latitude pair as an array of two numbers.
 */
export const formatCoordinate = makeDecimalCoordinateFormatter({
  digits: 7,
  reverse: true,
  unit: '°',
});

export const safelyFormatCoordinate = (coordinate?: Coordinate2D): string => {
  if (isNil(coordinate)) {
    return '';
  }

  try {
    return formatCoordinate(coordinate);
  } catch {
    return '';
  }
};

/**
 * Parses the given string as geographical coordinates and converts it into
 * OpenLayers format (longitude first).
 *
 * @param text - The text to parse
 * @returns The parsed coordinates in OpenLayers format
 *          or undefined in case of a parsing error
 */
export const parseCoordinate = (text: string): LonLat | undefined => {
  try {
    const parsed = new CoordinateParser(text);
    return [
      // NOTE: Type assertions justified by the `coordinate-parser` library
      parsed.getLongitude() as Longitude,
      parsed.getLatitude() as Latitude,
    ];
  } catch {
    return undefined;
  }
};

type EllipsoidModel = {
  eccentricity: number;
  eccentricitySquared: number;
  flattening: number;
  inverseFlattening: number;
  meanRadius: number;
  semiMajorAxis: number;
  semiMinorAxis: number;
};

/**
 * Function that creates an object holding the standard properties of an
 * ellipsoid model from the length of the semi-major axis and the inverse
 * flattening.
 *
 * @param semiMajorAxis - The length of the semi-major axis
 * @param inverseFlattening - The inverse flattening of the ellipsoid;
 *                            use Number.POSITIVE_INFINITY for perfect spheres
 * @returns An object holding the standard properties of the given ellipsoid
 */
const makeEllipsoidModel = (
  semiMajorAxis: number,
  inverseFlattening: number
): EllipsoidModel => {
  const flattening = 1 / inverseFlattening;
  const eccentricitySquared = flattening * (2 - flattening);
  const eccentricity = Math.sqrt(eccentricitySquared);
  const semiMinorAxis = semiMajorAxis * (1 - flattening);
  const meanRadius = (semiMinorAxis + semiMajorAxis * 2) / 3;

  return Object.freeze({
    eccentricity,
    eccentricitySquared,
    flattening,
    inverseFlattening,
    meanRadius,
    semiMajorAxis,
    semiMinorAxis,
  });
};

/**
 * Object holding details about the WGS84 ellipsoid model.
 */
export const WGS84 = makeEllipsoidModel(6378137, 298.257223563);

/*
 * The default value for projection is "EPSG:3857", a Spherical Mercator
 * projection used by most tile-based mapping services.
 *
 * The values of "WGS 84" ("EPSG:4326") range from [-180, -90] to [180, 90]
 * as seen here. @see https://epsg.io/4326
 *
 * The values of "EPSG:3857" range from [-20026376.39 -20048966.10]
 * to [20026376.39 20048966.10] and cover "WGS 84" from [-180.0 -85.06]
 * to [180.0 85.06] as seen here. @see https://epsg.io/3857
 */

<<<<<<< HEAD
export type CoordinateTransformationFunction = {
  // Special case for two dimensions
  (
    coordinates: Coordinate2D,
    projection?: Projection.ProjectionLike
  ): Coordinate2D;
  // Original type
  (
    coordinates: Coordinate.Coordinate,
    projection?: Projection.ProjectionLike
  ): Coordinate.Coordinate;
};

=======
>>>>>>> 3275bca6
/**
 * Helper function to convert a longitude-latitude pair to the coordinate
 * system used by the map view.
 *
 * Longitudes and latitudes are assumed to be given in WGS 84.
 *
 * TODO: Maybe we should establish a fixed projection with `unary` right
 *       here instead of every time this is used to `map` over an array?
 *
 * @param coordinate - The longitude and latitude, in this order
 * @param projection - The projection to use for the conversion
 * @returns The OpenLayers coordinates corresponding
 *          to the given longitude-latitude pair
 */
export const mapViewCoordinateFromLonLat = Projection.fromLonLat as {
  // Precisely typed case, specific for exact coordinate types
  (coordinates: LonLat, projection?: Projection.ProjectionLike): EasNor;
  // Special case for two dimensions, generic in terms of coordinate types
  (
    coordinates: Coordinate2D,
    projection?: Projection.ProjectionLike
  ): Coordinate2D;
  // Original type, generic in terms of dimensions and coordinate types
  (
    coordinates: Coordinate.Coordinate,
    projection?: Projection.ProjectionLike
  ): Coordinate.Coordinate;
};

/**
 * Helper function to convert a coordinate from the map view into a
 * longitude-latitude pair.
 *
 * Coordinates are assumed to be given in EPSG:3857.
 *
 * TODO: Maybe we should establish a fixed projection with `unary` right
 *       here instead of every time this is used to `map` over an array?
 *
 * @param coordinate - The OpenLayers coordinate
 * @param projection - The projection to use for the conversion
 * @returns The longtitude-latitude pair corresponding
 *          to the given OpenLayers coordinates
 */
export const lonLatFromMapViewCoordinate = Projection.toLonLat as {
  // Precisely typed case, specific for exact coordinate types
  (coordinates: EasNor, projection?: Projection.ProjectionLike): LonLat;
  // Special case for two dimensions, generic in terms of coordinate types
  (
    coordinates: Coordinate2D,
    projection?: Projection.ProjectionLike
  ): Coordinate2D;
  // Original type, generic in terms of dimensions and coordinate types
  (
    coordinates: Coordinate.Coordinate,
    projection?: Projection.ProjectionLike
  ): Coordinate.Coordinate;
};

/**
 * Helper function to move a longitude-latitude coordinate pair by a vector
 * expressed in map view coordinates.
 */
export const translateLonLatWithMapViewDelta = (
  origin: LonLat,
  delta: EasNor
): LonLat => {
  const originInMapView = mapViewCoordinateFromLonLat(origin);

  return lonLatFromMapViewCoordinate([
    // NOTE: Type assertion justfied by the summing of homogeneous coordinates
    (originInMapView[0] + delta[0]) as Easting,
    (originInMapView[1] + delta[1]) as Northing,
  ]);
};

/**
 * Class that defines a flat-Earth coordinate system centered at a given
 * spherical coordinate.
 *
 * TODO: Make private fields and methods properly private (#) when we're sure
 * that it doesn't break anything.
 */
export class FlatEarthCoordinateSystem {
  _vec: Coordinate3D = [0, 0, 0]; // dummy vector used to avoid allocations
  _origin: LonLat;
  _orientation: number;
  _ellipsoid: EllipsoidModel;
  _type: string;

  // NOTE: Bangs are justified by `this._precalculate()` setting these values.
  // See canonical issue: https://github.com/microsoft/TypeScript/issues/21132
  _piOver180!: number;
  _r1!: number;
  _r2OverCosOriginLatInRadians!: number;
  _yMul!: number;

  /**
   * Constructor.
   *
   * @param options
   * @param options.origin - The longitude-latitude pair that defines
   *                         the origin of the coordinate system
   * @param options.orientation -
   *          The orientation of the zero-degree axis of the coordinate system,
   *          in degrees, zero being north, 90 degrees being east,
   *          180 degrees being south and 270 degrees being west.
   * @param options.type -
   *          Type of the axis configuration of the flat Earth coordinate
   *          system: `neu` means that the coordinate system is left-handed
   *          (north-east-up) `nwu` means that the coordinate system is
   *          right-handed (north-west-up)
   * @param options.ellipsoid - The model of the ellipsoid on which the
   *                            coordinate system is defined; defaults to WGS84
   */
  constructor({
    origin,
    orientation = 0,
    type = 'neu',
    ellipsoid = WGS84,
  }: {
    origin: LonLat;
    orientation?: number | string;
    type?: string;
    ellipsoid?: EllipsoidModel;
  }) {
    if (type !== 'neu' && type !== 'nwu') {
      throw new Error('unknown coordinate system type: ' + type);
    }

    if (typeof orientation !== 'number') {
      orientation = Number.parseFloat(orientation);
    }

    if (Number.isNaN(orientation)) {
      throw new TypeError('invalid orientation');
    }

    this._vec = [0, 0, 0]; // dummy vector used to avoid allocations
    this._origin = origin;
    this._orientation = toRadians(orientation);
    this._ellipsoid = ellipsoid;
    this._type = type;
    this._precalculate();
  }

  /**
   * Converts a longitude-latitude pair to flat Earth coordinates.
   *
   * @param coords - A longitude-latitude pair to convert
   * @returns The converted coordinates
   */
  fromLonLat(coords: LonLat): Coordinate2D {
    const result: Coordinate2D = [0, 0];
    this._updateArrayFromLonLat(result, coords[0], coords[1]);
    return result;
  }

  /**
   * Converts a longitude-latitude-AHL triplet to flat Earth coordinates.
   *
   * @param coords - A longitude-latitude-AHL triplet to convert
   * @returns The converted coordinates
   */
  fromLonLatAhl(coords: [number, number, number]): [number, number, number] {
    const result: [number, number, number] = [0, 0, coords[2]];
    this._updateArrayFromLonLat(result, coords[0], coords[1]);
    return result;
  }

  /**
   * Returns the type of the coordinate system.
   */
  get type(): string {
    return this._type;
  }

  /**
   * Converts a flat Earth coordinate pair to a longitude-latitude pair.
   *
   * @param coords - A flat Earth coordinate pair to convert
   * @returns The converted coordinates
   */
  toLonLat(coords: Coordinate2D): LonLat {
    const result: Coordinate2D = [coords[0], coords[1] * this._yMul];
    Coordinate.rotate(result, this._orientation);
    // NOTE: Type assertions justified by the nature of the calculation
    return [
      (result[1] / this._r2OverCosOriginLatInRadians / this._piOver180 +
        this._origin[0]) as Longitude,
      (result[0] / this._r1 / this._piOver180 + this._origin[1]) as Latitude,
    ];
  }

  /**
   * Converts a flat Earth coordinate triplet to a longitude-latitude-AHL
   * triplet.
   *
   * The Z coordinate of the triplet is copied straight to the AHL value.
   *
   * @param coords - A flat Earth coordinate triplet to convert
   * @returns The converted coordinates
   */
  toLonLatAhl(coords: [number, number, number]): [number, number, number] {
    return [...this.toLonLat([coords[0], coords[1]]), coords[2]];
  }

  /**
   * Updates a THREE.Vector3 object from a longitude-latitude-AHL triplet.
   *
   * This function is designed in a way that it avoids object allocations at
   * all costs.
   *
   * Note that this function also flips the Y axis if needed because Three.js
   * is always right-handed.
   *
   * @param vec - The vector to update
   * @param lon - The longitude
   * @param lat - The latitude
   * @param ahl - The altitude above home level
   */
  updateVector3FromLonLatAhl(
    vec: Vector3,
    lon: number,
    lat: number,
    ahl: number
  ): void {
    this._updateArrayFromLonLat(this._vec, lon, lat);

    vec.x = this._vec[0];
    vec.y = this._type === 'nwu' ? this._vec[1] : -this._vec[1];
    vec.z = ahl;
  }

  /**
   * Precalculates a few cached values that are needed in calculations but
   * that do not depend on the coordinate being transformed.
   */
  _precalculate(): void {
    const originLatInRadians = toRadians(this._origin[1]);
    const radius = this._ellipsoid.semiMajorAxis;
    const eccSq = this._ellipsoid.eccentricitySquared;
    const x = 1 - eccSq * Math.sin(originLatInRadians) ** 2;

    this._piOver180 = Math.PI / 180;
    this._r1 = (radius * (1 - eccSq)) / x ** 1.5;
    this._r2OverCosOriginLatInRadians =
      (radius / Math.sqrt(x)) * Math.cos(originLatInRadians);
    this._yMul = this._type === 'neu' ? 1 : -1;
  }

  /**
   * Helper function that takes an input array of length 2 or 3 and updates the
   * first two components such that they represent the X and Y coordinates
   * corresponding to the given longitude and latitde.
   *
   * @param result - The array to update
   * @param lon - The longitude
   * @param lat - The latitude
   */
  _updateArrayFromLonLat(result: number[], lon: number, lat: number): void {
    result[0] = (lat - this._origin[1]) * this._piOver180 * this._r1;
    result[1] =
      (lon - this._origin[0]) *
      this._piOver180 *
      this._r2OverCosOriginLatInRadians;
    Coordinate.rotate(result, -this._orientation);
    result[1] *= this._yMul;
  }
}

/**
 * Converts a pair of Cartesian coordinates into polar coordinates, assuming
 * that the X axis points towards zero degrees.
 *
 * @param coords - The Cartesian coordinates to convert
 * @returns The polar coordinates, angle being expressed in degrees
 *          between 0 and 360
 */
export function toPolar(coords: [number, number]): [number, number] {
  const dist = Math.hypot(coords[0], coords[1]);
  if (dist > 0) {
    const angle = toDegrees(Math.atan2(coords[1], coords[0]));
    return [dist, angle < 0 ? angle + 360 : angle];
  }

  return [0, 0];
}

/**
 * Buffer a polygon by inserting a padding around it, so its new edge is at
 * least as far from the old one, as given in the margin parameter.
 *
 * TODO: Make `bufferPolygon` simply operate with `LonLat` as input
 *       and output to avoid a bunch of back and forth conversions!
 */
export const bufferPolygon = (
  coordinates: EasNor[],
  margin: number
): Result<EasNor[], string> => {
  const geoCoordinates = coordinates.map(
    unary<EasNor, LonLat>(lonLatFromMapViewCoordinate)
  );

  const geometry = createGeometryFromPoints(geoCoordinates);
  if (geometry.isErr()) {
    return err(geometry.error);
  }

  // NOTE: The types declared for `turfBuffer` seem to be wrong, it can
  //       possibly return `undefined` (and radius isn't optional either)
  const bufferedPoly = turfBuffer(
    geometry.value,
    margin / 1000 /* Turf.js needs kilometers */
  );

  if (!Array.isArray(bufferedPoly?.geometry?.coordinates[0])) {
    return err(
      'a coordinate array is expected as the first linear ring of the polygon'
    );
  }

  const outerLinearRing =
    // NOTE: Type assertion justified by the documentation of `Position` in
    // `TurfHelpers`: "Array should contain between two and three elements."
    (bufferedPoly.geometry.coordinates[0] as LonLat[])?.map(
      unary<LonLat, EasNor>(mapViewCoordinateFromLonLat)
    );

  return ok(outerLinearRing);
};

/**
 * Takes the coordinates (perimeter and holes) of a polygon and normalizes it
 * such that holes don't intersect (they get merged in that case) and all holes
 * are completely contained in the perimeter. Returns an array of polygons,
 * since this operation might split the input into multiple parts.
 *
 * Note: Turf expects polygons to be closed (the first and last coordinates
 *       should be equal), so this function inherits this requirement.
 */
export function normalizePolygon([points, ...holes]: any): any {
  // TODO: This should be typed properly!

  // Start with the boundary ring and subtract every hole from it with Turf
  // TODO: This can be simplified when Turf 7.0.0 gets released, as
  //       difference will support multiple subtrahend features
  // eslint-disable-next-line @typescript-eslint/no-unsafe-assignment, @typescript-eslint/no-unsafe-call
  const { geometry } = holes.reduce(
    // eslint-disable-next-line @typescript-eslint/no-unsafe-argument
    (poly: any, hole: any) => turfDifference(poly, TurfHelpers.polygon([hole])),
    // eslint-disable-next-line @typescript-eslint/no-unsafe-argument
    TurfHelpers.polygon([points])
  );

  switch (geometry.type) {
    case 'Polygon': {
      return [geometry.coordinates];
    }

    case 'MultiPolygon': {
      return geometry.coordinates;
    }

    default: {
      throw new Error(`Unexpected geometry type: ${geometry.type}`);
    }
  }
}

type ScaledJSONGPSCoordinate = [number, number];

/**
 * Converts a longitude-latitude pair to a representation that is safe to be
 * transferred in JSON over to the server without worrying about floating-point
 * rounding errors.
 *
 * @param  coords  the longitude-latitude pair to convert, represented
 *         as an object with a `lon` and a `lat` key.
 * @return the JSON representation, scaled up to 1e7 degrees. Note
 *         that it returns the <em>latitude</em> first
 */
export const toScaledJSONFromObject = (coords: {
  lat: Latitude;
  lon: Longitude;
}): ScaledJSONGPSCoordinate => [
  Math.round(coords.lat * 1e7),
  Math.round(coords.lon * 1e7),
];

/**
 * Converts a longitude-latitude pair to a representation that is safe to be
 * transferred in JSON over to the server without worrying about floating-point
 * rounding errors.
 *
 * @param  coords  the longitude-latitude pair to convert, represented
 *         as an array in lon-lat order (<em>longitude</em> first, OpenLayers
 *         convention)
 * @return the JSON representation, scaled up to 1e7 degrees. Note
 *         that it returns the <em>latitude</em> first
 */
export const toScaledJSONFromLonLat = (
  coords: LonLat
): ScaledJSONGPSCoordinate => [
  Math.round(coords[1] * 1e7),
  Math.round(coords[0] * 1e7),
];

/**
 * Reverts a "JSON-safe" multiplier offset coordinate representation to a
 * simple decimal longitude-latitude pair
 *
 * @param  coords  the JSON representation, scaled up to 1e7 degrees.
 *         Note that it contains the <em>latitude</em> first
 * @return the resulting longitude-latitude pair, represented
 *         as an array in lon-lat order (<em>longitude</em> first, OpenLayers
 *         convention)
 */
export const toLonLatFromScaledJSON = (
  coords: ScaledJSONGPSCoordinate
): LonLat =>
  // TODO: Eliminate or justify this type assertion
  [(coords[1] / 1e7) as Longitude, (coords[0] / 1e7) as Latitude];

/**
 * Calculates the distance in meters between two GeoJSON point features.
 * (By default `turfDistance` returns kilometers and does not have
 * meters available as an option, only degrees, radians and miles...)
 *
 * @param first   the first point
 * @param second  the second point
 * @return the distance between the two points in meters
 */
export const turfDistanceInMeters = (
  first: TurfHelpers.Coord,
  second: TurfHelpers.Coord
): number => turfDistance(first, second) * 1000;<|MERGE_RESOLUTION|>--- conflicted
+++ resolved
@@ -3,6 +3,10 @@
  * @file Geography-related utility functions and variables.
  */
 
+import turfBuffer from '@turf/buffer';
+import turfDifference from '@turf/difference';
+import turfDistance from '@turf/distance';
+import * as TurfHelpers from '@turf/helpers';
 import * as CoordinateParser from 'coordinate-parser';
 import curry from 'lodash-es/curry';
 import isNil from 'lodash-es/isNil';
@@ -29,10 +33,6 @@
 import VectorSource from 'ol/source/Vector';
 import { getArea, getLength } from 'ol/sphere';
 import { type Vector3 } from 'three';
-import turfBuffer from '@turf/buffer';
-import turfDifference from '@turf/difference';
-import turfDistance from '@turf/distance';
-import * as TurfHelpers from '@turf/helpers';
 
 import { type Feature, FeatureType } from '~/model/features';
 import {
@@ -634,7 +634,6 @@
  * to [180.0 85.06] as seen here. @see https://epsg.io/3857
  */
 
-<<<<<<< HEAD
 export type CoordinateTransformationFunction = {
   // Special case for two dimensions
   (
@@ -648,8 +647,6 @@
   ): Coordinate.Coordinate;
 };
 
-=======
->>>>>>> 3275bca6
 /**
  * Helper function to convert a longitude-latitude pair to the coordinate
  * system used by the map view.
