--- conflicted
+++ resolved
@@ -394,12 +394,8 @@
       "maxVertexCount": "Maximum vertex count",
       "proposedLimits": "Proposed limits for current mission",
       "safetyMargins": "Safety margins",
-<<<<<<< HEAD
-      "simplifyPolygon": "Simplify polygon",
-=======
       "simplifyGeometry": "Simplify geometry",
       "simplifyPolygon": "Simplify polygon",
->>>>>>> 8d021dfc
       "vertexCountReduction": "Vertex count reduction",
       "vertical": "Vertical"
     },
