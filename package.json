{
  "name": "@skybrush/live",
  "version": "2.9.0",
  "description": "Web frontend for a Skybrush server",
  "main": "launcher.bundle.js",
  "scripts": {
    "bundle": "rimraf build && cross-env NODE_ENV=production webpack --mode=production --progress --config webpack/dist.config.js",
    "lint": "xo",
    "postinstall": "patch-package",
    "start": "rimraf build && webpack serve --config webpack/browser.config.js --progress",
    "start:electron": "webpack serve --server-type https --config webpack/electron.config.js --progress",
    "start:electron:light": "cross-env SKYBRUSH_VARIANT=light webpack serve --server-type https --config webpack/electron.config.js --progress",
    "start:https": "rimraf build && webpack serve --server-type https --config webpack/browser.config.js --progress",
    "stats": "rimraf build && webpack --json --progress --config webpack/dist.config.js >stats.json",
    "stats:prod": "rimraf build && cross-env NODE_ENV=production webpack --json --mode=production --progress --config webpack/dist.config.js >stats.prod.json",
    "test": "npm run lint"
  },
  "repository": {
    "type": "git",
    "url": "git@github.com:skybrush-io/live.git"
  },
  "keywords": [],
  "author": "CollMot Robotics Ltd",
  "license": "GPL-3.0-or-later",
  "private": true,
  "dependencies": {
    "@apidevtools/json-schema-ref-parser": "^10.1.0",
    "@collmot/layout-bmfont-text": "^1.3.5",
    "@collmot/ol-react": "^5.0.0",
    "@collmot/react-socket": "^2.0.0",
    "@date-io/core": "^1.3.13",
    "@date-io/date-fns": "^1.3.13",
    "@fontsource/fira-sans": "^5.2.5",
    "@fvilers/disable-react-devtools": "^1.3.0",
    "@loadable/component": "^5.16.4",
    "@material-ui/core": "^4.12.4",
    "@material-ui/icons": "^4.11.3",
    "@material-ui/lab": "^4.0.0-alpha.60",
    "@material-ui/pickers": "^3.3.11",
    "@react-spring/web": "^9.7.5",
    "@reduxjs/toolkit": "^1.9.5",
    "@rjsf/core": "^5.24.8",
    "@rjsf/material-ui": "^5.24.8",
    "@rjsf/utils": "^5.24.8",
    "@rjsf/validator-ajv8": "^5.24.8",
    "@skybrush/aframe-components": "^1.12.1",
    "@skybrush/app-theme-material-ui": "^1.4.0",
    "@skybrush/electron-app-framework": "^2.5.1",
    "@skybrush/flockwave-spec": "^2.1.0",
    "@skybrush/mui-components": "^1.15.1",
    "@skybrush/show-format": "^3.3.0",
    "@tippyjs/react": "^4.2.6",
    "@turf/boolean-contains": "^6.5.0",
    "@turf/buffer": "^6.5.0",
    "@turf/difference": "^6.5.0",
    "@turf/distance": "^6.5.0",
    "@turf/helpers": "^6.5.0",
    "@types/color": "^3.0.6",
    "aframe": "1.5.0",
    "aframe-environment-component": "^1.3.7",
    "arrify": "^3.0.0",
    "autosuggest-highlight": "^3.3.2",
    "buffer": "^6.0.3",
    "chart.js": "^3.8.0",
    "clsx": "^2.1.1",
    "color": "^4.2.3",
    "coordinate-parser": "^1.0.7",
    "copy-to-clipboard": "^3.3.3",
    "core-js": "^3.41.0",
    "crypto-browserify": "^3.12.1",
    "date-fns": "^2.30.0",
    "delay": "^6.0.0",
    "easymde": "^2.20.0",
    "electron-better-ipc": "^2.0.1",
    "electron-store": "^8.2.0",
    "electron-util": "^0.18.1",
    "electron-window-state": "^5.0.3",
    "es6-promise": "^4.2.8",
    "file-saver": "^2.0.5",
    "final-form": "^4.20.10",
    "final-form-calculate": "^1.3.2",
    "formatcoords": "^1.1.3",
    "golden-layout": "^1.5.9",
    "http-headers": "^3.0.2",
    "https-browserify": "^1.0.0",
    "hungarian-on3": "^0.3.1",
    "i18next": "^22.4.13",
    "immer": "^9.0.21",
    "interweave": "^13.1.1",
    "ip": "^1.1.8",
    "is-promise": "^4.0.0",
    "js-base64": "^3.7.7",
    "jsonwebtoken": "^9.0.2",
    "jszip": "^3.10.0",
    "ky": "^1.8.1",
    "localforage": "^1.10.0",
    "lodash-es": "^4.17.21",
    "material-ui-popup-state": "^1.9.3",
    "memoize-one": "^6.0.0",
    "memoizee": "^0.4.17",
    "mini-signals": "^2.0.0",
    "monotone-convex-hull-2d": "^1.0.1",
    "mui-rff": "^3.0.16",
    "nanoid": "^5.0.8",
    "natural-orderby": "^3.0.2",
    "ndjson": "^2.0.0",
    "neverthrow": "^8.2.0",
    "node-ssdp-lite": "^0.2.0",
    "node-watch": "^0.7.4",
    "numbro": "^2.5.0",
    "ol": "^10.0.0",
<<<<<<< HEAD
    "ol-ext": "^4.0.30",
    "ol-mapbox-style": "^12.5.0",
=======
    "ol-ext": "^4.0.24",
    "ol-mapbox-style": "^12.6.0",
>>>>>>> 9369c215
    "os-browserify": "^0.3.0",
    "p-defer": "^4.0.1",
    "p-min-delay": "^4.1.0",
    "p-props": "^6.0.0",
    "p-timeout": "^6.1.4",
    "pretty-bytes": "^6.1.1",
    "process": "^0.11.10",
    "prop-types": "^15.8.1",
    "re-reselect": "^4.0.1",
    "react": "^17.0.2",
    "react-autosuggest": "^10.1.0",
    "react-chartjs-2": "^4.3.1",
    "react-color": "^2.19.3",
    "react-colorful": "^5.5.0",
    "react-cover-page": "^3.1.7",
    "react-dnd": "^14.0.5",
    "react-dnd-html5-backend": "^14.0.2",
    "react-dom": "^17.0.2",
    "react-error-boundary": "^4.1.2",
    "react-error-overlay": "^6.1.0",
    "react-final-form": "^6.5.9",
    "react-flexible-workbench": "^5.6.1",
    "react-hotkeys": "^2.0.0",
    "react-i18next": "^12.2.0",
    "react-is": "^18.3.1",
    "react-redux": "^8.1.2",
    "react-resizable": "^3.0.4",
    "react-shapeshifter": "^1.0.27",
    "react-simplemde-editor": "^5.2.0",
    "react-timeago": "^7.2.0",
    "react-toast-notifications": "^2.5.1",
    "react-transition-group": "^4.4.2",
    "react-use": "^17.6.0",
    "react-virtuoso": "4.7.4",
    "reactour": "^1.19.4",
    "redux": "^4.2.1",
    "redux-debounce": "^1.0.1",
    "redux-persist": "^6.0.0",
    "redux-persist-electron-storage": "^2.1.0",
    "redux-persist-transform-filter": "^0.0.22",
    "redux-promise-middleware": "^6.2.0",
    "redux-saga": "^1.3.0",
    "redux-watch": "^1.2.0",
    "reselect": "^4.1.8",
    "screenfull": "^6.0.1",
    "shallowequal": "^1.1.0",
    "shell-quote": "^1.8.2",
    "shpjs": "^4.0.4",
    "stream-browserify": "^3.0.0",
    "stream-http": "^3.2.0",
    "stream-to-blob": "^2.0.1",
    "styled-components": "^6.1.17",
    "suncalc": "^1.9.0",
    "svd-js": "^1.1.1",
    "url": "^0.11.4",
    "use-resize-observer": "^9.1.0",
    "util": "^0.12.5",
    "vm-browserify": "^1.1.2",
    "which": "^4.0.0"
  },
  "devDependencies": {
    "@babel/core": "^7.26.10",
    "@babel/eslint-parser": "^7.27.0",
    "@babel/plugin-proposal-class-properties": "^7.18.6",
    "@babel/plugin-proposal-decorators": "^7.25.9",
    "@babel/preset-env": "^7.26.9",
    "@babel/preset-react": "^7.26.3",
    "@pmmmwh/react-refresh-webpack-plugin": "^0.5.15",
    "@types/formatcoords": "^1.1.2",
    "@types/ip": "^1.1.3",
    "@types/lodash-es": "^4.17.12",
    "@types/memoizee": "^0.4.11",
    "@types/react-color": "^3.0.13",
    "@types/react-is": "^18.3.0",
    "@types/react-timeago": "^4.1.7",
    "@types/reactour": "^1.18.5",
    "@types/shallowequal": "^1.1.5",
    "@types/three": "^0.170.0",
    "babel-loader": "^9.2.1",
    "babel-plugin-i18next-extract": "^0.10.0",
    "cross-env": "^7.0.3",
    "css-loader": "^7.1.2",
    "dotenv-webpack": "^8.1.0",
    "electron": "^29.1.5",
    "eslint": "^8.57.0",
    "eslint-config-xo": "^0.44.0",
    "eslint-config-xo-react": "^0.27.0",
    "eslint-plugin-import": "^2.31.0",
    "eslint-plugin-react": "^7.37.5",
    "eslint-plugin-react-hooks": "^4.6.0",
    "git-revision-webpack-plugin": "^5.0.0",
    "html-webpack-plugin": "^5.6.3",
    "less": "^4.3.0",
    "less-loader": "^12.2.0",
    "patch-package": "^8.0.0",
    "prettier": "^3.5.3",
    "raw-loader": "^4.0.2",
    "react-refresh": "^0.14.2",
    "rimraf": "^6.0.1",
    "style-loader": "^4.0.0",
    "terser-webpack-plugin": "^5.3.14",
    "ts-loader": "^9.5.2",
    "type-fest": "^4.26.1",
    "typescript": "^5.8.3",
    "webpack": "^5.99.6",
    "webpack-cli": "^5.1.4",
    "webpack-dev-server": "^5.2.1",
    "webpack-merge": "^6.0.1",
    "webpack-shell-plugin-next": "^2.3.2",
    "xo": "^0.59.3"
  },
  "overrides": {
    "@pmmmwh/react-refresh-webpack-plugin": {
      "webpack-dev-server": "^5.0.2"
    },
    "reactour": {
      "styled-components": "^6"
    }
  },
  "prettier": {
    "bracketSpacing": true,
    "jsxSingleQuote": true,
    "singleQuote": true,
    "trailingComma": "es5"
  },
  "xo": {
    "extends": "xo-react",
    "parser": "@babel/eslint-parser",
    "space": true,
    "prettier": true,
    "env": [
      "browser"
    ],
    "rules": {
      "capitalized-comments": 0,
      "import/extensions": 0,
      "import/no-unassigned-import": 0,
      "import/order": 0,
      "n/file-extension-in-import": 0,
      "no-bitwise": 0,
      "no-else-return": 0,
      "no-lonely-if": 0,
      "no-negated-condition": 0,
      "no-warning-comments": 0,
      "object-curly-spacing": [
        "error",
        "always"
      ],
      "object-shorthand": [
        "error",
        "always",
        {
          "avoidExplicitReturnArrows": false
        }
      ],
      "react/boolean-prop-naming": 0,
      "react/function-component-definition": 0,
      "react/jsx-no-duplicate-props": 0,
      "react/require-default-props": 0,
      "unicorn/filename-case": 0,
      "unicorn/no-array-callback-reference": 0,
      "unicorn/no-array-reduce": 0,
      "unicorn/no-fn-reference-in-iterator": 0,
      "unicorn/numeric-separators-style": 0,
      "unicorn/prefer-module": 0,
      "unicorn/prefer-node-protocol": 0,
      "unicorn/prefer-ternary": 0,
      "unicorn/prevent-abbreviations": 0,
      "unicorn/switch-case-braces": 0
    },
    "overrides": [
      {
        "files": [
          "**/*.ts",
          "**/*.tsx"
        ],
        "rules": {
          "@typescript-eslint/consistent-type-assertions": [
            "error",
            {
              "assertionStyle": "as",
              "objectLiteralTypeAssertions": "allow"
            }
          ],
          "@typescript-eslint/explicit-function-return-type": "warn",
          "@typescript-eslint/naming-convention": [
            "error",
            {
              "selector": "default",
              "format": [
                "camelCase"
              ],
              "leadingUnderscore": "allow"
            },
            {
              "selector": "enumMember",
              "format": [
                "UPPER_CASE"
              ]
            },
            {
              "selector": "import",
              "format": [
                "camelCase",
                "PascalCase"
              ]
            },
            {
              "selector": "objectLiteralProperty",
              "format": [
                "camelCase",
                "UPPER_CASE"
              ],
              "leadingUnderscore": "allow"
            },
            {
              "selector": "parameter",
              "modifiers": [
                "unused"
              ],
              "format": [
                "camelCase",
                "PascalCase"
              ],
              "leadingUnderscore": "require"
            },
            {
              "selector": "typeLike",
              "format": [
                "PascalCase"
              ]
            },
            {
              "selector": "variable",
              "format": [
                "camelCase",
                "PascalCase",
                "UPPER_CASE"
              ],
              "leadingUnderscore": "allow"
            }
          ],
          "@typescript-eslint/no-dynamic-delete": "off",
          "@typescript-eslint/no-namespace": "off",
          "@typescript-eslint/prefer-regexp-exec": "off"
        }
      }
    ]
  }
}<|MERGE_RESOLUTION|>--- conflicted
+++ resolved
@@ -109,13 +109,8 @@
     "node-watch": "^0.7.4",
     "numbro": "^2.5.0",
     "ol": "^10.0.0",
-<<<<<<< HEAD
     "ol-ext": "^4.0.30",
-    "ol-mapbox-style": "^12.5.0",
-=======
-    "ol-ext": "^4.0.24",
     "ol-mapbox-style": "^12.6.0",
->>>>>>> 9369c215
     "os-browserify": "^0.3.0",
     "p-defer": "^4.0.1",
     "p-min-delay": "^4.1.0",
