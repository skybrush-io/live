@box-background-color: #ffffff;
@primary-color: #00bcd4;    // equal to primary1Color in the Material UI theme
@button-offset: 20px;
@short-transition-duration: 0.2s;
@medium-transition-duration: 0.5s;
@long-transition-duration: 1s;

body {
  font-family: Roboto, sans-serif;
  padding: 0px;
  margin: 0px;
}

/* Mixin for styling boxes with drop shadows */
.drop-shadow-box() {
  background-color: @box-background-color;
  padding: 0 !important;
  border-radius: 2px !important;
  box-shadow: rgba(0, 0, 0, 0.117647) 0px 1px 6px, rgba(0, 0, 0, 0.117647) 0px 1px 4px;
}

/* Root container for React */
#root {
  width: 100%;
  height: 100%;
  position: relative;
}

/* Main canvas area of the root container */
#canvas {
  width: 100%;
  height: 100%;
  position: relative;
}

/* Footer in which the lower buttons are placed */
#footer {
  width: 100%;
  position: absolute;
  bottom: 0;
  padding: @button-offset;
}

/* Map in the background of the main screen */
#map {
  width: 100%;
  height: 100%;
}

/* Special styling for Material-UI lists that are placed within a
 * Dialog and whose left edge lines up with the left edge of the dialog. */
div.dialog-sidebar {
  margin-left: -24px;

  /* Yes, I know it's fugly */
  &>div>span>div {
    padding-left: 8px;
  }
}

/* Styling for selected list items in Material-UI */
.selected-list-item {
  color: @primary-color;
  box-shadow: 5px 0px @primary-color inset;
}

/* Background hints */
.background-hint {
  display: flex;
  align-items: center;
  justify-content: center;

  text-align: center;

  width: 100%;
  height: 100%;

  .header {
    font-size: 150%;
    padding-bottom: 0.5ex;
    color: rgba(0, 0, 0, 0.35);
  }
  .text {
    color: rgba(0, 0, 0, 0.35);
  }
}

/* Widgets placed over the map */
.widget {
  position: absolute !important;
  min-width: 48px;
  min-height: 48px;
<<<<<<< HEAD
  
=======

>>>>>>> 501b3b4b
  /* Title of widget */
  .title {
    font-size: 10pt;
    font-weight: bold;
    text-transform: uppercase;
    line-height: 24px;
    height: 24px;
  }
  /* Action bar of the widget (overlaid on top of it) */
  .widget-action-bar {
    position: absolute;
    right: 0px;
    top: 0px;
    transition: opacity @short-transition-duration;
    opacity: 0;
  }
  &:hover .widget-action-bar {
    opacity: 1;
  }
}

/* Styling for OpenLayers controls */
.ol-control {
  .drop-shadow-box();

  button {
    background-color: white;
    color: black;
    margin: 0px;            /* to fit the Material design better */
    width: 24px;            /* 24px because Material buttons are 48px */
    height: 24px;

    &:hover, &:focus {
      background-color: white;
      color: black;
    }
  }

  &.ol-full-screen {
    right: auto;
    top: 8px + 48px + 8px;
    left: 8px;
  }

  &.ol-overviewmap {
    bottom: 4em;
  }

  &.ol-rotate {
    top: 4em;
    right: auto;
    left: 2.5em;
  }

  &.ol-zoomslider {
    top: 4em;
  }

  &.ol-zoom-extent {
    top: 4em;
  }
}

/* OpenLayers scale line should have a half-transparent "box styling" */
.ol-scale-line {
  .drop-shadow-box();
  background-color: fade(@box-background-color, 75%);
  bottom: 0.5em;
}
.ol-scale-line-inner {
  color: black;
  border-color: black;
}

.ol-dragbox, .ol-dragzoom {
  background-color: rgba(0, 136, 255, 0.25);
  border: 1px solid #08f;
}

/* OpenLayers attribution widget should be in the lower left corner
* by default */
.ol-attribution {
  right: auto;
  bottom: 2.4em;
  left: 0.5em;
}

.ol-mouse-position {
  .drop-shadow-box();

  top: auto;
  right: 8px + 300px + 8px;
  bottom: 0.5em;

  padding: 10px !important;
}

.ol-mouse-position:empty {
  display: none;
}

#heatmapScale {
  display: flex;
  flex-direction: column;
  justify-content: space-between;

  position: absolute;
  left: 8px;
  bottom: 8px + 14px + 8px;

  width: 28px;
  height: 200px;

  background: linear-gradient(hsla(0, 70%, 50%, 0.75), hsla(100, 70%, 50%, 0.75));

  span {
    background-color: rgba(200, 200, 200, 0.75);

    position: relative;
    left: 40px;

    margin-right: auto;
    padding: 2px;

    border-top-right-radius: 3px;
    border-bottom-right-radius: 3px;
  }

  span:after {
    display: block;

    content: '';

    position: absolute;
    left: -12px;
    top: 0px;

    border-style: solid;
    border-width: 12px 12px 12px 0;
    border-color: transparent rgba(200, 200, 200, 0.75);
  }
}<|MERGE_RESOLUTION|>--- conflicted
+++ resolved
@@ -90,11 +90,6 @@
   position: absolute !important;
   min-width: 48px;
   min-height: 48px;
-<<<<<<< HEAD
-  
-=======
-
->>>>>>> 501b3b4b
   /* Title of widget */
   .title {
     font-size: 10pt;
