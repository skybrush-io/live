# Changelog

All notable changes to this project will be documented in this file.

The format is based on [Keep a Changelog](https://keepachangelog.com/en/1.0.0/),
and this project adheres to [Semantic Versioning](https://semver.org/spec/v2.0.0.html).

## Unreleased

### Added

- Enable multi-window support by making panels detachable from the main layout.

- Static image layer with adjustable latitude, longitude, heading and scaling.

<<<<<<< HEAD
=======
### Changed

- The Electron based packaged version now uses a TCP socket to communicate
  with the server instead of the WebSocket connection used in the browser.

>>>>>>> dcc7202f
## [2.6.0] - 2022-10-20

### Added

- UAV trajectories shown on the map now have arrowheads at the start and end
  coordinates.

### Fixed

- Empty mission slots can now be selected and the map view will show the
  corresponding trajectory even if no drone is assigned to the slot yet.

## [2.5.0] - 2022-09-05

### Added

- During the show upload process, you can now flash the LED lights of the
  drones automatically upon an upload failure. This feature, combined with
  the automatic retry feature, is helpful in identifying drones on the field
  that are struggling with the show upload due to poor wifi reception.

### Changed

- The maximum zoom level of the map view is now limited to zoom level 24 to
  prevent the app from zooming in way too closely to a single drone when the
  "Fit to drones" button is pressed with a single drone only.

- Implemented several tweaks to the automatic show coordinate system fitting
  algorithm to make it work better in real situations on the field.

- The "Clear current fence" button in the "Setup geofence" dialog now also
  removes the fence polygon from the map instead of simply converting it to
  an ordinary polygon.

- The broadcast switch was moved from the UAV toolbar to the header and now it
  can also be triggered with a hotkey (Ctrl-B on Windows and Linux, Cmd-B on
  macOS).

- The graticule layer (the latitude-longitude grid overlaid on top of the map)
  now adjusts itself to the preferred coordinate format; in other words, if
  Skybrush is configured to show latitudes and longitudes using degrees,
  minutes and seconds, then the graticule itself will also try to ensure that
  the lines align with whole degrees, minutes and seconds.

### Fixed

- Fixed a bug where the RTK correction message age counters were not updated
  correctly.

## [2.4.1] - 2022-07-30

### Fixed

- Fixed incorrect validation of the longitude field in the location editor
  dialog box.

- Show file change detection (only available in the desktop version) now works
  even while the _"Show control"_ panel is not active.

## [2.4.0] - 2022-07-21

### Added

- The contrast of the LCD clocks can now be enhanced in dark mode by hiding the
  inactive segments.

- Experimental: the show coordinate system can now be fitted automatically to
  the current positions of the drones, i.e. there is no need to align the
  takeoff positions of the drones with the current positions before takeoff.
  The feature is experimental because we did not test all corner cases yet, but
  it should behave correctly for everyday cases when most of the drones are
  laid out on the launch pad according to the takeoff formation.

### Changed

- When rotating the convex hull of the show using mouse gestures, the origin of
  the rotation is now the center of the takeoff area instead of the center of
  the entire convex hull.

### Fixed

- Fixed a crash of the weather widget in the header when the map was scrolled
  to a coordinate with no sunrise and no sunset on the current day.

- The UAV list now remembers its scroll position when switching to/from the
  mapping editor mode.

## [2.3.0] - 2022-06-26

### Added

- Start time of the show can now be specified in terms of a MIDI timecode if
  the server supports MIDI clocks. (Pro edition only).

### Fixed

- Fixed enforced limits on the maximum allowed size of a parameter file being
  uploaded to multiple drones. Before this fix, a dialog box was displayed with
  a warning if the size was over the limit, but the app still attempted to
  process the file.

## [2.2.0] - 2022-06-09

### Added

- The Messages panel in the UAV details dialog now shows timestamps for
  incoming messages. In order not to clutter the display, timestamps are shown
  only for the first entry and any entry where the minute of the timestamp is
  different from the previous one.

- You can now provide your own API keys to access Mapbox and Maptiler tile
  services. In the absence of an API key, Skybrush Live falls back to using an
  API key that is shared between all users of Skybrush Live. No guarantees are
  made regarding the availability of map tiles with the shared API keys, so you
  are advised to register your own API key to ensure access to map tiles from
  these providers.

- Skybrush Server users with the offline maps extension can now benefit from
  server-side cached map tiles, which are extremely useful when you are running
  field tests without Internet access. All it takes is to load the map of the
  test area from Skybrush Live with the cache enabled and zooming in and out a
  bit to cover all zoom levels; the server will then remember the downloaded
  tiles and serve them to you even if you have no Internet access. Note that
  the server-side caching is not available in the community edition of the
  server; you will need one of the premium editions.

### Fixed

- The orientation of the show can now be adjusted by rotating the convex hull of
  the show on the map view. To rotate the convex hull, select it, hold down the
  Alt key (Option on macOS), press the mouse button and drag the mouse.
  Before this fix, moving the convex hull worked but it was unresponsive to
  rotations. The rotation gesture is also more intuitive now.

## [2.1.0] - 2022-05-27

### Added

- Added buttons in the UAV toolbar for remote power-on and sleep commands for
  UAVs that support it. Contact us if you would like to add support for your
  drone.

- Added a broadcast switch to the UAV toolbar. Toggling the switch will
  broadcast commands to all UAVs for the next five seconds before returning to
  normal mode. This is useful for waking up an entire drone swarm with
  broadcast power-on commands.

- The preferred geofence action can now be configured in the "Setup geofence"
  dialog box.

## [2.0.0] - 2022-05-02

The source code of Skybrush Live is now licensed under the GNU General Public
License, version 3 or later. You can find the source code on our Github account
at https://github.com/skybrush-io

The version number was bumped to 2.0.0 to clearly indicate which versions are
licensed under the GNU GPLv3. There are no breaking changes in this version.

### Added

- The light control panel now contains buttons for setting the LED lights of
  the drones to 25% or 50% of full brightness.

- Added handling of new warning code in server that is emitted when a UAV is
  outside the geofence while on the ground.

### Changed

- The application is now licensed as GNU GPL v3 or later.

### Fixed

- Fixed a crash that happened when adding a UAV trace layer to the map.

- The state of the "Retry failed uploads" checkbox is now saved properly again
  when the application exits.

- Fixed the termination of the server process on macOS when the server is
  launched automatically by Skybrush Live.

- Fixed a bug that sometimes prevented workbench panels from being rendered
  correctly when they were freshly dragged off from the sidebar.

## [1.27.2] - 2021-03-23

### Fixed

- Fixed a rare crash that happened when selecting a group of UAVs with the popup
  of the status summary widget if the group has just become empty in the previous
  frame.

- UAVs marked as gone are now updated on the map correctly when the UAVs layer
  is removed and then re-added.

## [1.27.1] - 2021-03-16

### Fixed

- OpenStreetMap tiles are now pulled from our own servers to ease the load on
  the OpenStreetMap tile servers.

## [1.27.0] - 2021-03-14

### Added

- Parameters can now be imported from a Mission Planner compatible parameters
  file in the parameter upload dialog.

- The map and the 3D views now show a tooltip with the most important information
  about the status of a UAV when hovering over one of them.

- UAVs on the map view now show a yellow or red dot if they are in a warning or
  error state.

- Double-clicking on a UAV now opens the UAV details dialog.

- Added a new graticule layer type that shows a latitude-longitude grid on top
  of the map. The new layer is added automatically after a fresh install; for
  existing installations, you need to add it manually in the Layers panel.
  Typically, the graticule layer should be placed above the base map layer but
  below everything else.

### Fixed

- Fixed a bug that sometimes prevented the map origin from being moved by
  dragging it on the map (only when the Y axis was dragged).

## [1.26.0] - 2021-01-19

### Added

- Parameters can now be uploaded to multiple drones at the same time with a
  dedicated parameter upload dialog.

- Added filter that shows inactive drones only.

- The UAV list view can now also be sorted by clicking on the column headers.

## [1.25.0] - 2021-12-29

### Added

- The header now includes a button for audible notifications when a UAV goes
  into an error state. Clicking on the button while the alert is active will
  dismiss the alert; clicking it again will disable the audible notification.

- Clicking on a row in the popover of the UAV status summary header widget now
  selects all UAVs corresponding to the given row.

- Each row of the UAV status summary header widget now shows a counter with the
  exact number of UAVs corresponding to that row.

- The RTK status widget now shows a summary describing how many UAVs are in a
  given GPS fix state; this can be used to validate whether all UAVs are
  receiving RTK corrections.

- The weather info widget now shows the current planetary K index estimate if
  the server provides this information. The widget also shows a warning badge
  if the planetary K index is high.

- The weather info widget also shows the magnetic declination according to the
  IGRF13 model at the location where the map is focused at.

- Added a button in the toolbar of the 3D view that rotates the camera towards
  the center of the drone swarm.

- Added a new Beacons panel and a Beacons layer to the map view; this layer
  can show the beacons or points of interests configured in the server. For
  Skybrush server 1.27.0 and later, this layer will also show the position of
  the RTK base station if a base station was selected in Live.

- UAV lists are now sortable and filterable based on various criteria.

### Changed

- UAV status summary header widget is now sorted by the severity of the items,
  in decreasing order.

- Distances in the hover tooltip of the map are now shown in kilometers, meters
  or centimeters, depending on their magnitude.

### Fixed

- Removing a UAV with the trashcan icon from the UAV list now also removes it
  from the map.

- Fixed a bug in the UAV selection using drag boxes when the map view was rotated.

## [1.24.3] - 2021-09-03

### Added

- Added a header widget that shows the time of the next sunrise or sunset; useful
  for conducting test flights on airfields that are closed to air traffic after
  sunset until the next sunrise.

## [1.24.0] - 2021-08-13

### Added

- Added a color input text field (in hex notation) under the color picker in the
  Light control panel.

- You can now move faster in the 3D view by pressing Shift.

### Changed

- The default filename for an exported mapping file now includes the show filename
  and the time when it was saved.

### Fixed

- Keyboard navigation no longer interferes with the controls of the 3D view.

- When viewing an indoor show, a single square on the floor texture now represents
  1 meter instead of 20 meters.

- Drones marked as "gone" in the UAV list are now considered "missing" in the
  "Setup takeoff area" dialog. Before this fix, only drones that were never seen
  or were explicitly removed from Skybrush Live were considered missing.

- Fixed a bug that prevented the system from recording two saved locations with
  the same name.

## [1.23.0] - 2021-07-19

### Added

- `Ctrl-S` (or `Cmd-S` on macOS) can now be used to toggle whether the UAV
  list should be sorted by IDs or mission IDs.

- UAVs can now be selected by typing its ID or mission ID and then pressing
  Enter.

- UAV lights can now be flashed by typing the ID or mission ID of the UAV and
  then pressing `W`.

- The mapping from mission IDs to UAV IDs can now be exported into a simple text
  file and it can also be read back later.

- You can now change the type of the altitude displayed in the altitude summary
  header widget from AMSL to AGL or local Z coordinate by clicking on the
  widget itself.

- When testing a large show with only a few drones, you can now choose to hide
  the empty (unassigned) slots from the UAV list to make the list shorter.

### Fixed

- Altitude summary indicator now works for indoor UAVs as well. Note that it is
  not possible to mix indoor with outdoor UAVs; the altitude indicator will
  still show AMSL if there is at least one UAV that provides an AMSL altitude.

## [1.22.0] - 2021-07-12

### Added

- Basic keyboard navigation in the UAV list view.

- The UAV list view now shows both the UAV ID and the mission (show) specific ID
  of the UAV all the time.

- The "Setup environment" button in the "Show control" panel now indicates whether
  an outdoor show will be flown based on AMSL or AGL altitudes.

- The "flash lights" operation has been bound to the `W` hotkey for the selected
  drone.

- Added indicators in the header for showing the accuracy of the RTK survey
  (when reported by the base station) and the number of satellites for which
  RTK correction data is sent to the drones.

- Added a battery status indicator to the header that shows the average and the
  minimum battery voltage of the set of tracked drones.

- Added an altitude summary indicator to the header that shows the maximum and
  the minimum altitude of the set of tracked drones. This is useful to check
  whether the altitudes are consistent before takeoff.

- Inactive UAVs for which no status information has been received for a while
  can now be removed from the UAVs list by pressing the "Remove" button on the
  UAV toolbar. Pressing the button when nothing is selected will remove all
  UAVs marked as "gone" from the UAV list.

### Changed

- Redesigned user interface for the upload dialog, with more detailed status
  information and the ability to (re)start the upload process on any of the
  drones simply by clicking on its indicator in the dialog.

- The menu bar is now hidden on Windows and Linux.

- Skybrush Live prevents the system from going to sleep automatically when it is
  connected to a server.

### Fixed

- Fixed word wrapping and alignment issues in the RTK header button.

- The popup that appears when hovering over the UAV status summary lights in the
  header now distinguishes properly between low battery (yellow LOWBAT) and
  critically low battery (red LOWBAT) conditions.

- When the map view becomes visible, the drones for which we have received a
  telemetry update earlier are added to the map immediately, without waiting for
  the next telemetry update.

- Reloading a show from disk now works again.

## [1.21.0] - 2021-05-10

This is the release that serves as a basis for changelog entries above. Refer
to the commit logs for changes affecting this version and earlier versions.<|MERGE_RESOLUTION|>--- conflicted
+++ resolved
@@ -13,14 +13,11 @@
 
 - Static image layer with adjustable latitude, longitude, heading and scaling.
 
-<<<<<<< HEAD
-=======
 ### Changed
 
 - The Electron based packaged version now uses a TCP socket to communicate
   with the server instead of the WebSocket connection used in the browser.
 
->>>>>>> dcc7202f
 ## [2.6.0] - 2022-10-20
 
 ### Added
