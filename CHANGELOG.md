# Changelog

All notable changes to this project will be documented in this file.

The format is based on [Keep a Changelog](https://keepachangelog.com/en/1.0.0/),
and this project adheres to [Semantic Versioning](https://semver.org/spec/v2.0.0.html).

## Unreleased

### Added

- Enable multi-window support by making panels detachable from the main layout.

<<<<<<< HEAD
- Static image layer with adjustable latitude, longitude, heading and scaling.
=======
### Changed

- The Electron based packaged version now uses a TCP socket to communicate
  with the server instead of the WebSocket connection used in the browser.
>>>>>>> c88dfd5b

## [2.6.0] - 2022-10-20

### Added

- UAV trajectories shown on the map now have arrowheads at the start and end
  coordinates.

### Fixed

- Empty mission slots can now be selected and the map view will show the
  corresponding trajectory even if no drone is assigned to the slot yet.

## [2.5.0] - 2022-09-05

### Added

- During the show upload process, you can now flash the LED lights of the
  drones automatically upon an upload failure. This feature, combined with
  the automatic retry feature, is helpful in identifying drones on the field
  that are struggling with the show upload due to poor wifi reception.

### Changed

- The maximum zoom level of the map view is now limited to zoom level 24 to
  prevent the app from zooming in way too closely to a single drone when the
  "Fit to drones" button is pressed with a single drone only.

- Implemented several tweaks to the automatic show coordinate system fitting
  algorithm to make it work better in real situations on the field.

- The "Clear current fence" button in the "Setup geofence" dialog now also
  removes the fence polygon from the map instead of simply converting it to
  an ordinary polygon.

- The broadcast switch was moved from the UAV toolbar to the header and now it
  can also be triggered with a hotkey (Ctrl-B on Windows and Linux, Cmd-B on
  macOS).

- The graticule layer (the latitude-longitude grid overlaid on top of the map)
  now adjusts itself to the preferred coordinate format; in other words, if
  Skybrush is configured to show latitudes and longitudes using degrees,
  minutes and seconds, then the graticule itself will also try to ensure that
  the lines align with whole degrees, minutes and seconds.

### Fixed

- Fixed a bug where the RTK correction message age counters were not updated
  correctly.

## [2.4.1] - 2022-07-30

### Fixed

- Fixed incorrect validation of the longitude field in the location editor
  dialog box.

- Show file change detection (only available in the desktop version) now works
  even while the _"Show control"_ panel is not active.

## [2.4.0] - 2022-07-21

### Added

- The contrast of the LCD clocks can now be enhanced in dark mode by hiding the
  inactive segments.

- Experimental: the show coordinate system can now be fitted automatically to
  the current positions of the drones, i.e. there is no need to align the
  takeoff positions of the drones with the current positions before takeoff.
  The feature is experimental because we did not test all corner cases yet, but
  it should behave correctly for everyday cases when most of the drones are
  laid out on the launch pad according to the takeoff formation.

### Changed

- When rotating the convex hull of the show using mouse gestures, the origin of
  the rotation is now the center of the takeoff area instead of the center of
  the entire convex hull.

### Fixed

- Fixed a crash of the weather widget in the header when the map was scrolled
  to a coordinate with no sunrise and no sunset on the current day.

- The UAV list now remembers its scroll position when switching to/from the
  mapping editor mode.

## [2.3.0] - 2022-06-26

### Added

- Start time of the show can now be specified in terms of a MIDI timecode if
  the server supports MIDI clocks. (Pro edition only).

### Fixed

- Fixed enforced limits on the maximum allowed size of a parameter file being
  uploaded to multiple drones. Before this fix, a dialog box was displayed with
  a warning if the size was over the limit, but the app still attempted to
  process the file.

## [2.2.0] - 2022-06-09

### Added

- The Messages panel in the UAV details dialog now shows timestamps for
  incoming messages. In order not to clutter the display, timestamps are shown
  only for the first entry and any entry where the minute of the timestamp is
  different from the previous one.

- You can now provide your own API keys to access Mapbox and Maptiler tile
  services. In the absence of an API key, Skybrush Live falls back to using an
  API key that is shared between all users of Skybrush Live. No guarantees are
  made regarding the availability of map tiles with the shared API keys, so you
  are advised to register your own API key to ensure access to map tiles from
  these providers.

- Skybrush Server users with the offline maps extension can now benefit from
  server-side cached map tiles, which are extremely useful when you are running
  field tests without Internet access. All it takes is to load the map of the
  test area from Skybrush Live with the cache enabled and zooming in and out a
  bit to cover all zoom levels; the server will then remember the downloaded
  tiles and serve them to you even if you have no Internet access. Note that
  the server-side caching is not available in the community edition of the
  server; you will need one of the premium editions.

### Fixed

- The orientation of the show can now be adjusted by rotating the convex hull of
  the show on the map view. To rotate the convex hull, select it, hold down the
  Alt key (Option on macOS), press the mouse button and drag the mouse.
  Before this fix, moving the convex hull worked but it was unresponsive to
  rotations. The rotation gesture is also more intuitive now.

## [2.1.0] - 2022-05-27

### Added

- Added buttons in the UAV toolbar for remote power-on and sleep commands for
  UAVs that support it. Contact us if you would like to add support for your
  drone.

- Added a broadcast switch to the UAV toolbar. Toggling the switch will
  broadcast commands to all UAVs for the next five seconds before returning to
  normal mode. This is useful for waking up an entire drone swarm with
  broadcast power-on commands.

- The preferred geofence action can now be configured in the "Setup geofence"
  dialog box.

## [2.0.0] - 2022-05-02

The source code of Skybrush Live is now licensed under the GNU General Public
License, version 3 or later. You can find the source code on our Github account
at https://github.com/skybrush-io

The version number was bumped to 2.0.0 to clearly indicate which versions are
licensed under the GNU GPLv3. There are no breaking changes in this version.

### Added

- The light control panel now contains buttons for setting the LED lights of
  the drones to 25% or 50% of full brightness.

- Added handling of new warning code in server that is emitted when a UAV is
  outside the geofence while on the ground.

### Changed

- The application is now licensed as GNU GPL v3 or later.

### Fixed

- Fixed a crash that happened when adding a UAV trace layer to the map.

- The state of the "Retry failed uploads" checkbox is now saved properly again
  when the application exits.

- Fixed the termination of the server process on macOS when the server is
  launched automatically by Skybrush Live.

- Fixed a bug that sometimes prevented workbench panels from being rendered
  correctly when they were freshly dragged off from the sidebar.

## [1.27.2] - 2021-03-23

### Fixed

- Fixed a rare crash that happened when selecting a group of UAVs with the popup
  of the status summary widget if the group has just become empty in the previous
  frame.

- UAVs marked as gone are now updated on the map correctly when the UAVs layer
  is removed and then re-added.

## [1.27.1] - 2021-03-16

### Fixed

- OpenStreetMap tiles are now pulled from our own servers to ease the load on
  the OpenStreetMap tile servers.

## [1.27.0] - 2021-03-14

### Added

- Parameters can now be imported from a Mission Planner compatible parameters
  file in the parameter upload dialog.

- The map and the 3D views now show a tooltip with the most important information
  about the status of a UAV when hovering over one of them.

- UAVs on the map view now show a yellow or red dot if they are in a warning or
  error state.

- Double-clicking on a UAV now opens the UAV details dialog.

- Added a new graticule layer type that shows a latitude-longitude grid on top
  of the map. The new layer is added automatically after a fresh install; for
  existing installations, you need to add it manually in the Layers panel.
  Typically, the graticule layer should be placed above the base map layer but
  below everything else.

### Fixed

- Fixed a bug that sometimes prevented the map origin from being moved by
  dragging it on the map (only when the Y axis was dragged).

## [1.26.0] - 2021-01-19

### Added

- Parameters can now be uploaded to multiple drones at the same time with a
  dedicated parameter upload dialog.

- Added filter that shows inactive drones only.

- The UAV list view can now also be sorted by clicking on the column headers.

## [1.25.0] - 2021-12-29

### Added

- The header now includes a button for audible notifications when a UAV goes
  into an error state. Clicking on the button while the alert is active will
  dismiss the alert; clicking it again will disable the audible notification.

- Clicking on a row in the popover of the UAV status summary header widget now
  selects all UAVs corresponding to the given row.

- Each row of the UAV status summary header widget now shows a counter with the
  exact number of UAVs corresponding to that row.

- The RTK status widget now shows a summary describing how many UAVs are in a
  given GPS fix state; this can be used to validate whether all UAVs are
  receiving RTK corrections.

- The weather info widget now shows the current planetary K index estimate if
  the server provides this information. The widget also shows a warning badge
  if the planetary K index is high.

- The weather info widget also shows the magnetic declination according to the
  IGRF13 model at the location where the map is focused at.

- Added a button in the toolbar of the 3D view that rotates the camera towards
  the center of the drone swarm.

- Added a new Beacons panel and a Beacons layer to the map view; this layer
  can show the beacons or points of interests configured in the server. For
  Skybrush server 1.27.0 and later, this layer will also show the position of
  the RTK base station if a base station was selected in Live.

- UAV lists are now sortable and filterable based on various criteria.

### Changed

- UAV status summary header widget is now sorted by the severity of the items,
  in decreasing order.

- Distances in the hover tooltip of the map are now shown in kilometers, meters
  or centimeters, depending on their magnitude.

### Fixed

- Removing a UAV with the trashcan icon from the UAV list now also removes it
  from the map.

- Fixed a bug in the UAV selection using drag boxes when the map view was rotated.

## [1.24.3] - 2021-09-03

### Added

- Added a header widget that shows the time of the next sunrise or sunset; useful
  for conducting test flights on airfields that are closed to air traffic after
  sunset until the next sunrise.

## [1.24.0] - 2021-08-13

### Added

- Added a color input text field (in hex notation) under the color picker in the
  Light control panel.

- You can now move faster in the 3D view by pressing Shift.

### Changed

- The default filename for an exported mapping file now includes the show filename
  and the time when it was saved.

### Fixed

- Keyboard navigation no longer interferes with the controls of the 3D view.

- When viewing an indoor show, a single square on the floor texture now represents
  1 meter instead of 20 meters.

- Drones marked as "gone" in the UAV list are now considered "missing" in the
  "Setup takeoff area" dialog. Before this fix, only drones that were never seen
  or were explicitly removed from Skybrush Live were considered missing.

- Fixed a bug that prevented the system from recording two saved locations with
  the same name.

## [1.23.0] - 2021-07-19

### Added

- `Ctrl-S` (or `Cmd-S` on macOS) can now be used to toggle whether the UAV
  list should be sorted by IDs or mission IDs.

- UAVs can now be selected by typing its ID or mission ID and then pressing
  Enter.

- UAV lights can now be flashed by typing the ID or mission ID of the UAV and
  then pressing `W`.

- The mapping from mission IDs to UAV IDs can now be exported into a simple text
  file and it can also be read back later.

- You can now change the type of the altitude displayed in the altitude summary
  header widget from AMSL to AGL or local Z coordinate by clicking on the
  widget itself.

- When testing a large show with only a few drones, you can now choose to hide
  the empty (unassigned) slots from the UAV list to make the list shorter.

### Fixed

- Altitude summary indicator now works for indoor UAVs as well. Note that it is
  not possible to mix indoor with outdoor UAVs; the altitude indicator will
  still show AMSL if there is at least one UAV that provides an AMSL altitude.

## [1.22.0] - 2021-07-12

### Added

- Basic keyboard navigation in the UAV list view.

- The UAV list view now shows both the UAV ID and the mission (show) specific ID
  of the UAV all the time.

- The "Setup environment" button in the "Show control" panel now indicates whether
  an outdoor show will be flown based on AMSL or AGL altitudes.

- The "flash lights" operation has been bound to the `W` hotkey for the selected
  drone.

- Added indicators in the header for showing the accuracy of the RTK survey
  (when reported by the base station) and the number of satellites for which
  RTK correction data is sent to the drones.

- Added a battery status indicator to the header that shows the average and the
  minimum battery voltage of the set of tracked drones.

- Added an altitude summary indicator to the header that shows the maximum and
  the minimum altitude of the set of tracked drones. This is useful to check
  whether the altitudes are consistent before takeoff.

- Inactive UAVs for which no status information has been received for a while
  can now be removed from the UAVs list by pressing the "Remove" button on the
  UAV toolbar. Pressing the button when nothing is selected will remove all
  UAVs marked as "gone" from the UAV list.

### Changed

- Redesigned user interface for the upload dialog, with more detailed status
  information and the ability to (re)start the upload process on any of the
  drones simply by clicking on its indicator in the dialog.

- The menu bar is now hidden on Windows and Linux.

- Skybrush Live prevents the system from going to sleep automatically when it is
  connected to a server.

### Fixed

- Fixed word wrapping and alignment issues in the RTK header button.

- The popup that appears when hovering over the UAV status summary lights in the
  header now distinguishes properly between low battery (yellow LOWBAT) and
  critically low battery (red LOWBAT) conditions.

- When the map view becomes visible, the drones for which we have received a
  telemetry update earlier are added to the map immediately, without waiting for
  the next telemetry update.

- Reloading a show from disk now works again.

## [1.21.0] - 2021-05-10

This is the release that serves as a basis for changelog entries above. Refer
to the commit logs for changes affecting this version and earlier versions.<|MERGE_RESOLUTION|>--- conflicted
+++ resolved
@@ -11,14 +11,12 @@
 
 - Enable multi-window support by making panels detachable from the main layout.
 
-<<<<<<< HEAD
 - Static image layer with adjustable latitude, longitude, heading and scaling.
-=======
+
 ### Changed
 
 - The Electron based packaged version now uses a TCP socket to communicate
   with the server instead of the WebSocket connection used in the browser.
->>>>>>> c88dfd5b
 
 ## [2.6.0] - 2022-10-20
 
