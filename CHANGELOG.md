--- conflicted
+++ resolved
@@ -5,13 +5,12 @@
 The format is based on [Keep a Changelog](https://keepachangelog.com/en/1.0.0/),
 and this project adheres to [Semantic Versioning](https://semver.org/spec/v2.0.0.html).
 
-<<<<<<< HEAD
 ## [main]
 
 ### Added
 
 - Added a new dialog for planning collective RTH trajectories.
-=======
+
 ## [2.12.1] - 2025-12-15
 
 ### Fixed
@@ -20,7 +19,6 @@
   in the status summary widget in the header.
 
 - Fixed the incorrect version number of the application in the sidebar.
->>>>>>> a04d2bef
 
 ## [2.12.0] - 2025-12-11
 
