--- conflicted
+++ resolved
@@ -7,19 +7,17 @@
 
 ## [Unreleased]
 
-<<<<<<< HEAD
-### Fixed
-
-- Show file change detection (only available in the electron version) now works
-  even while the _"Show control"_ panel is not active.
-=======
 ### Added
 
 - During the show upload process, you can now flash the LED lights of the
   drones for which the upload failed automatically. This feature, combined with
   the automatic retry feature, is helpful in identifying drones on the field
   that are struggling with the show upload due to poor wifi reception.
->>>>>>> 590620f5
+  
+### Fixed
+
+- Show file change detection (only available in the electron version) now works
+  even while the _"Show control"_ panel is not active.
 
 ## [2.4.0] - 2022-07-21
 
